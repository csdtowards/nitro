--- conflicted
+++ resolved
@@ -8,10 +8,6 @@
 	"crypto/ecdsa"
 	"fmt"
 	"io"
-<<<<<<< HEAD
-	"io/fs"
-=======
->>>>>>> 78ff09c3
 	"math/big"
 	"os"
 	"os/signal"
@@ -42,11 +38,7 @@
 	"github.com/ethereum/go-ethereum/node"
 
 	"github.com/offchainlabs/nitro/arbnode"
-<<<<<<< HEAD
-=======
-	"github.com/offchainlabs/nitro/arbnode/execution"
 	"github.com/offchainlabs/nitro/cmd/chaininfo"
->>>>>>> 78ff09c3
 	"github.com/offchainlabs/nitro/cmd/conf"
 	"github.com/offchainlabs/nitro/cmd/genericconf"
 	"github.com/offchainlabs/nitro/cmd/util"
@@ -161,15 +153,7 @@
 			log.Error("Failed to prepare jwt secret file", "err", err)
 			return 1
 		}
-<<<<<<< HEAD
-		stackConf.JWTSecret = fileName
-	}
-
-	if nodeConfig.Node.BlockValidator.ValidationServer.JWTSecret == "self" {
-		nodeConfig.Node.BlockValidator.ValidationServer.JWTSecret = stackConf.JWTSecret
-=======
 		stackConf.JWTSecret = filename
->>>>>>> 78ff09c3
 	}
 
 	err = genericconf.InitLog(nodeConfig.LogType, log.Lvl(nodeConfig.LogLevel), &nodeConfig.FileLogging, stackConf.ResolvePath)
@@ -208,22 +192,9 @@
 
 	var l1TransactionOpts *bind.TransactOpts
 	var dataSigner signature.DataSignerFunc
-<<<<<<< HEAD
-	sequencerNeedsKey := nodeConfig.Node.Sequencer && !nodeConfig.Node.Feed.Output.DisableSigning
-	setupNeedsKey := l1Wallet.OnlyCreateKey || nodeConfig.Node.Staker.OnlyCreateWalletContract
-	validatorCanAct := nodeConfig.Node.Staker.Enable && !strings.EqualFold(nodeConfig.Node.Staker.Strategy, "watchtower")
-	if sequencerNeedsKey || nodeConfig.Node.BatchPoster.Enable || setupNeedsKey || validatorCanAct {
-		l1TransactionOpts, dataSigner, err = util.OpenWallet("l1", l1Wallet, new(big.Int).SetUint64(nodeConfig.L1.ChainID))
-		if err != nil {
-			flag.Usage()
-			log.Crit("error opening L1 wallet", "path", l1Wallet.Pathname, "account", l1Wallet.Account, "err", err)
-		}
-	}
-
-=======
 	var l1TransactionOptsValidator *bind.TransactOpts
 	var l1TransactionOptsBatchPoster *bind.TransactOpts
-	sequencerNeedsKey := (nodeConfig.Node.Sequencer.Enable && !nodeConfig.Node.Feed.Output.DisableSigning) || nodeConfig.Node.BatchPoster.Enable
+	sequencerNeedsKey := (nodeConfig.Node.Sequencer && !nodeConfig.Node.Feed.Output.DisableSigning) || nodeConfig.Node.BatchPoster.Enable
 	validatorNeedsKey := nodeConfig.Node.Staker.OnlyCreateWalletContract || nodeConfig.Node.Staker.Enable && !strings.EqualFold(nodeConfig.Node.Staker.Strategy, "watchtower")
 
 	l1Wallet.ResolveDirectoryNames(nodeConfig.Persistent.Chain)
@@ -277,7 +248,6 @@
 		combinedL2ChainInfoFile = append(combinedL2ChainInfoFile, l2ChainInfoIpfsFile)
 	}
 
->>>>>>> 78ff09c3
 	if nodeConfig.Node.Staker.Enable {
 		if !nodeConfig.Node.L1Reader.Enable {
 			flag.Usage()
@@ -292,14 +262,6 @@
 		}
 	}
 
-<<<<<<< HEAD
-	liveNodeConfig := NewLiveNodeConfig(args, nodeConfig, stackConf.ResolvePath)
-
-	var rollupAddrs arbnode.RollupAddresses
-	var l1Client *ethclient.Client
-	if nodeConfig.Node.L1Reader.Enable {
-		confFetcher := func() *rpcclient.ClientConfig { return &liveNodeConfig.get().L1.Connection }
-=======
 	liveNodeConfig := genericconf.NewLiveConfig[*NodeConfig](args, nodeConfig, func(ctx context.Context, args []string) (*NodeConfig, error) {
 		nodeConfig, _, _, err := ParseNode(ctx, args)
 		return nodeConfig, err
@@ -309,7 +271,6 @@
 	var l1Client *ethclient.Client
 	if nodeConfig.Node.L1Reader.Enable {
 		confFetcher := func() *rpcclient.ClientConfig { return &liveNodeConfig.Get().L1.Connection }
->>>>>>> 78ff09c3
 		rpcClient := rpcclient.NewRpcClient(confFetcher, nil)
 		err := rpcClient.Start(ctx)
 		if err != nil {
@@ -326,11 +287,7 @@
 
 		log.Info("connected to l1 chain", "l1url", nodeConfig.L1.Connection.URL, "l1chainid", nodeConfig.L1.ChainID)
 
-<<<<<<< HEAD
-		rollupAddrs, err = nodeConfig.L1.Rollup.ParseAddresses()
-=======
 		rollupAddrs, err = chaininfo.GetRollupAddressesConfig(nodeConfig.L2.ChainID, nodeConfig.L2.ChainName, combinedL2ChainInfoFile, nodeConfig.L2.ChainInfoJson)
->>>>>>> 78ff09c3
 		if err != nil {
 			log.Crit("error getting rollup addresses", "err", err)
 		}
@@ -448,7 +405,7 @@
 		chainDb,
 		l2BlockChain,
 		l1Client,
-		func() *gethexec.Config { return &liveNodeConfig.get().Execution },
+		func() *gethexec.Config { return &liveNodeConfig.Get().Execution },
 	)
 	if err != nil {
 		log.Error("failed to create execution node", "err", err)
@@ -544,13 +501,8 @@
 	Node          arbnode.Config                  `koanf:"node" reload:"hot"`
 	Execution     gethexec.Config                 `koanf:"execution" reload:"hot"`
 	Validation    valnode.Config                  `koanf:"validation" reload:"hot"`
-<<<<<<< HEAD
-	L1            conf.L1Config                   `koanf:"l1" reload:"hot"`
-	L2            conf.L2Config                   `koanf:"l2"`
-=======
 	L1            conf.L1Config                   `koanf:"parent-chain" reload:"hot"`
 	L2            conf.L2Config                   `koanf:"chain"`
->>>>>>> 78ff09c3
 	LogLevel      int                             `koanf:"log-level" reload:"hot"`
 	LogType       string                          `koanf:"log-type" reload:"hot"`
 	FileLogging   genericconf.FileLoggingConfig   `koanf:"file-logging" reload:"hot"`
@@ -659,13 +611,10 @@
 	return c.Node.Validate()
 }
 
-<<<<<<< HEAD
-=======
 func (c *NodeConfig) GetReloadInterval() time.Duration {
 	return c.Conf.ReloadInterval
 }
 
->>>>>>> 78ff09c3
 func ParseNode(ctx context.Context, args []string) (*NodeConfig, *genericconf.WalletConfig, *genericconf.WalletConfig, error) {
 	f := flag.NewFlagSet("", flag.ContinueOnError)
 
@@ -674,40 +623,6 @@
 	k, err := confighelpers.BeginCommonParse(f, args)
 	if err != nil {
 		return nil, nil, nil, err
-<<<<<<< HEAD
-	}
-
-	chainFound := false
-	l2ChainId := k.Int64("l2.chain-id")
-	switch l2ChainId {
-	case 0:
-		return nil, nil, nil, errors.New("must specify --l2.chain-id to choose rollup")
-	case 42161:
-		if err := applyArbitrumOneParameters(k); err != nil {
-			return nil, nil, nil, err
-		}
-		chainFound = true
-	case 42170:
-		if err := applyArbitrumNovaParameters(k); err != nil {
-			return nil, nil, nil, err
-		}
-		chainFound = true
-	case 421611:
-		if err := applyArbitrumRollupRinkebyTestnetParameters(k); err != nil {
-			return nil, nil, nil, err
-		}
-		chainFound = true
-	case 421613:
-		if err := applyArbitrumRollupGoerliTestnetParameters(k); err != nil {
-			return nil, nil, nil, err
-		}
-		chainFound = true
-	case 421703:
-		if err := applyArbitrumAnytrustGoerliTestnetParameters(k); err != nil {
-			return nil, nil, nil, err
-		}
-		chainFound = true
-=======
 	}
 
 	l2ChainId := k.Int64("chain.id")
@@ -722,7 +637,6 @@
 	chainFound, err := applyChainParameters(ctx, k, uint64(l2ChainId), l2ChainName, l2ChainInfoFiles, l2ChainInfoJson, l2ChainInfoIpfsUrl, l2ChainInfoIpfsDownloadPath)
 	if err != nil {
 		return nil, nil, nil, err
->>>>>>> 78ff09c3
 	}
 
 	err = confighelpers.ApplyOverrides(f, k)
@@ -751,15 +665,11 @@
 	if nodeConfig.Persistent.Chain == "" {
 		if !chainFound {
 			// If persistent-chain not defined, user not creating custom chain
-<<<<<<< HEAD
-			return nil, nil, nil, fmt.Errorf("Unknown chain with L2: %d. update L2 chain id, or provide --persistent.chain\n", l2ChainId)
-=======
 			if l2ChainId != 0 {
 				return nil, nil, nil, fmt.Errorf("Unknown chain id: %d, L2ChainInfoFiles: %v.  update chain id, modify --chain.info-files or provide --persistent.chain\n", l2ChainId, l2ChainInfoFiles)
 			} else {
 				return nil, nil, nil, fmt.Errorf("Unknown chain name: %s, L2ChainInfoFiles: %v.  update chain name, modify --chain.info-files or provide --persistent.chain\n", l2ChainName, l2ChainInfoFiles)
 			}
->>>>>>> 78ff09c3
 		}
 		return nil, nil, nil, errors.New("--persistent.chain not specified")
 	}
@@ -781,118 +691,6 @@
 	}
 	nodeConfig.Rpc.Apply()
 	return &nodeConfig, &l1Wallet, &l2DevWallet, nil
-<<<<<<< HEAD
-}
-
-func applyArbitrumOneParameters(k *koanf.Koanf) error {
-	return k.Load(confmap.Provider(map[string]interface{}{
-		"persistent.chain":                   "arb1",
-		"execution.forwarding-target":        "https://arb1-sequencer.arbitrum.io/rpc",
-		"node.feed.input.url":                "wss://arb1.arbitrum.io/feed",
-		"l1.chain-id":                        1,
-		"l1.rollup.bridge":                   "0x8315177ab297ba92a06054ce80a67ed4dbd7ed3a",
-		"l1.rollup.inbox":                    "0x4dbd4fc535ac27206064b68ffcf827b0a60bab3f",
-		"l1.rollup.rollup":                   "0x5ef0d09d1e6204141b4d37530808ed19f60fba35",
-		"l1.rollup.sequencer-inbox":          "0x1c479675ad559dc151f6ec7ed3fbf8cee79582b6",
-		"l1.rollup.validator-utils":          "0x9e40625f52829cf04bc4839f186d621ee33b0e67",
-		"l1.rollup.validator-wallet-creator": "0x960953f7c69cd2bc2322db9223a815c680ccc7ea",
-		"l1.rollup.deployed-at":              15411056,
-		"l2.chain-id":                        42161,
-	}, "."), nil)
-}
-
-func applyArbitrumNovaParameters(k *koanf.Koanf) error {
-	return k.Load(confmap.Provider(map[string]interface{}{
-		"persistent.chain":                                       "nova",
-		"execution.forwarding-target":                            "https://nova.arbitrum.io/rpc",
-		"node.feed.input.url":                                    "wss://nova.arbitrum.io/feed",
-		"node.data-availability.enable":                          true,
-		"node.data-availability.rest-aggregator.enable":          true,
-		"node.data-availability.rest-aggregator.online-url-list": "https://nova.arbitrum.io/das-servers",
-		"l1.chain-id":                                            1,
-		"l1.rollup.bridge":                                       "0xc1ebd02f738644983b6c4b2d440b8e77dde276bd",
-		"l1.rollup.inbox":                                        "0xc4448b71118c9071bcb9734a0eac55d18a153949",
-		"l1.rollup.rollup":                                       "0xfb209827c58283535b744575e11953dcc4bead88",
-		"l1.rollup.sequencer-inbox":                              "0x211e1c4c7f1bf5351ac850ed10fd68cffcf6c21b",
-		"l1.rollup.validator-utils":                              "0x2B081fbaB646D9013f2699BebEf62B7e7d7F0976",
-		"l1.rollup.validator-wallet-creator":                     "0xe05465Aab36ba1277dAE36aa27a7B74830e74DE4",
-		"l1.rollup.deployed-at":                                  15016829,
-		"l2.chain-id":                                            42170,
-		"init.empty":                                             true,
-	}, "."), nil)
-}
-
-func applyArbitrumRollupGoerliTestnetParameters(k *koanf.Koanf) error {
-	return k.Load(confmap.Provider(map[string]interface{}{
-		"persistent.chain":                   "goerli-rollup",
-		"execution.forwarding-target":        "https://goerli-rollup.arbitrum.io/rpc",
-		"node.feed.input.url":                "wss://goerli-rollup.arbitrum.io/feed",
-		"l1.chain-id":                        5,
-		"l1.rollup.bridge":                   "0xaf4159a80b6cc41ed517db1c453d1ef5c2e4db72",
-		"l1.rollup.inbox":                    "0x6bebc4925716945d46f0ec336d5c2564f419682c",
-		"l1.rollup.rollup":                   "0x45e5caea8768f42b385a366d3551ad1e0cbfab17",
-		"l1.rollup.sequencer-inbox":          "0x0484a87b144745a2e5b7c359552119b6ea2917a9",
-		"l1.rollup.validator-utils":          "0x344f651fe566a02db939c8657427deb5524ea78e",
-		"l1.rollup.validator-wallet-creator": "0x53eb4f4524b3b9646d41743054230d3f425397b3",
-		"l1.rollup.deployed-at":              7217526,
-		"l2.chain-id":                        421613,
-		"init.empty":                         true,
-	}, "."), nil)
-}
-
-func applyArbitrumRollupRinkebyTestnetParameters(k *koanf.Koanf) error {
-	return k.Load(confmap.Provider(map[string]interface{}{
-		"persistent.chain":                   "rinkeby-nitro",
-		"execution.forwarding-target":        "https://rinkeby.arbitrum.io/rpc",
-		"node.feed.input.url":                "wss://rinkeby.arbitrum.io/feed",
-		"l1.chain-id":                        4,
-		"l1.rollup.bridge":                   "0x85c720444e436e1f9407e0c3895d3fe149f41168",
-		"l1.rollup.inbox":                    "0x578BAde599406A8fE3d24Fd7f7211c0911F5B29e",
-		"l1.rollup.rollup":                   "0x71c6093c564eddcfaf03481c3f59f88849f1e644",
-		"l1.rollup.sequencer-inbox":          "0x957c9c64f7c2ce091e56af3f33ab20259096355f",
-		"l1.rollup.validator-utils":          "0x0ea7372338a589e7f0b00e463a53aa464ef04e17",
-		"l1.rollup.validator-wallet-creator": "0x237b8965cebe27108bc1d6b71575c3b070050f7a",
-		"l1.rollup.deployed-at":              11088567,
-		"l2.chain-id":                        421611,
-	}, "."), nil)
-}
-
-func applyArbitrumAnytrustGoerliTestnetParameters(k *koanf.Koanf) error {
-	return k.Load(confmap.Provider(map[string]interface{}{
-		"persistent.chain": "goerli-anytrust",
-		"l1.chain-id":      5,
-	}, "."), nil)
-}
-
-type OnReloadHook func(old *NodeConfig, new *NodeConfig) error
-
-func noopOnReloadHook(_ *NodeConfig, _ *NodeConfig) error {
-	return nil
-}
-
-type LiveNodeConfig struct {
-	stopwaiter.StopWaiter
-
-	mutex        sync.RWMutex
-	args         []string
-	config       *NodeConfig
-	pathResolver func(string) string
-	onReloadHook OnReloadHook
-}
-
-func (c *LiveNodeConfig) get() *NodeConfig {
-	c.mutex.RLock()
-	defer c.mutex.RUnlock()
-	return c.config
-}
-
-func (c *LiveNodeConfig) set(config *NodeConfig) error {
-	c.mutex.Lock()
-	defer c.mutex.Unlock()
-
-	if err := c.config.CanReload(config); err != nil {
-		return err
-=======
 }
 
 func applyChainParameters(ctx context.Context, k *koanf.Koanf, chainId uint64, chainName string, l2ChainInfoFiles []string, l2ChainInfoJson string, l2ChainInfoIpfsUrl string, l2ChainInfoIpfsDownloadPath string) (bool, error) {
@@ -903,7 +701,6 @@
 			log.Error("error getting l2 chain info file from ipfs", "err", err)
 		}
 		combinedL2ChainInfoFiles = append(combinedL2ChainInfoFiles, l2ChainInfoIpfsFile)
->>>>>>> 78ff09c3
 	}
 	chainInfo, err := chaininfo.ProcessChainInfo(chainId, chainName, combinedL2ChainInfoFiles, l2ChainInfoJson)
 	if err != nil {
@@ -914,67 +711,8 @@
 		"chain.id":         chainInfo.ChainId,
 		"parent-chain.id":  chainInfo.ParentChainId,
 	}
-<<<<<<< HEAD
-	c.config = config
-	return nil
-}
-
-func (c *LiveNodeConfig) Start(ctxIn context.Context) {
-	c.StopWaiter.Start(ctxIn, c)
-
-	sigusr1 := make(chan os.Signal, 1)
-	signal.Notify(sigusr1, syscall.SIGUSR1)
-
-	c.LaunchThread(func(ctx context.Context) {
-		for {
-			reloadInterval := c.config.Conf.ReloadInterval
-			if reloadInterval == 0 {
-				select {
-				case <-ctx.Done():
-					return
-				case <-sigusr1:
-					log.Info("Configuration reload triggered by SIGUSR1.")
-				}
-			} else {
-				timer := time.NewTimer(reloadInterval)
-				select {
-				case <-ctx.Done():
-					timer.Stop()
-					return
-				case <-sigusr1:
-					timer.Stop()
-					log.Info("Configuration reload triggered by SIGUSR1.")
-				case <-timer.C:
-				}
-			}
-			nodeConfig, _, _, err := ParseNode(ctx, c.args)
-			if err != nil {
-				log.Error("error parsing live config", "error", err.Error())
-				continue
-			}
-			err = c.set(nodeConfig)
-			if err != nil {
-				log.Error("error updating live config", "error", err.Error())
-				continue
-			}
-		}
-	})
-}
-
-// setOnReloadHook is NOT thread-safe and supports setting only one hook
-func (c *LiveNodeConfig) setOnReloadHook(hook OnReloadHook) {
-	c.onReloadHook = hook
-}
-
-func NewLiveNodeConfig(args []string, config *NodeConfig, pathResolver func(string) string) *LiveNodeConfig {
-	return &LiveNodeConfig{
-		args:         args,
-		config:       config,
-		pathResolver: pathResolver,
-		onReloadHook: noopOnReloadHook,
-=======
 	if chainInfo.SequencerUrl != "" {
-		chainDefaults["node.forwarding-target"] = chainInfo.SequencerUrl
+		chainDefaults["execution.forwarding-target"] = chainInfo.SequencerUrl
 	}
 	if chainInfo.FeedUrl != "" {
 		chainDefaults["node.feed.input.url"] = chainInfo.FeedUrl
@@ -986,7 +724,6 @@
 	}
 	if !chainInfo.HasGenesisState {
 		chainDefaults["init.empty"] = true
->>>>>>> 78ff09c3
 	}
 	err = k.Load(confmap.Provider(chainDefaults, "."), nil)
 	if err != nil {
