// Copyright 2021-2022, Offchain Labs, Inc.
// For license information, see https://github.com/nitro/blob/master/LICENSE

package das

import (
	"bytes"
	"context"
	"fmt"
	"io/ioutil"
	"os"
	"testing"
	"time"

	"github.com/offchainlabs/nitro/util/testhelpers"
)

func testDASStoreRetrieveMultipleInstances(t *testing.T, storageType string) {
	firstCtx, firstCancel := context.WithCancel(context.Background())

	dbPath, err := ioutil.TempDir("/tmp", "das_test")
	defer os.RemoveAll(dbPath)
	Require(t, err)

	config := LocalDiskDASConfig{
		KeyDir:            dbPath,
		DataDir:           dbPath,
		AllowGenerateKeys: true,
		L1NodeURL:         "none",
		StorageType:       storageType,
	}
	das, err := NewLocalDiskDAS(firstCtx, config)
	Require(t, err, "no das")

	timeout := uint64(time.Now().Add(time.Hour * 24).Unix())
	messageSaved := []byte("hello world")
	cert, err := das.Store(firstCtx, messageSaved, timeout, []byte{})
	Require(t, err, "Error storing message")
	if cert.Timeout != timeout {
		Fail(t, fmt.Sprintf("Expected timeout of %d in cert, was %d", timeout, cert.Timeout))
	}

	messageRetrieved, err := das.Retrieve(firstCtx, cert)
	Require(t, err, "Failed to retrieve message")
	if !bytes.Equal(messageSaved, messageRetrieved) {
		Fail(t, "Retrieved message is not the same as stored one.")
	}

<<<<<<< HEAD
	messageRetrieved, err = das.GetByHash(ctx, cert.DataHash[:])
	Require(t, err, "Failed to getByHash message")
	if !bytes.Equal(messageSaved, messageRetrieved) {
		Fail(t, "Retrieved message is not the same as stored one.")
	}
=======
	firstCancel()
	time.Sleep(500 * time.Millisecond)
>>>>>>> a687a124

	// 2nd das instance can read keys from disk
	secondCtx, secondCancel := context.WithCancel(context.Background())
	defer secondCancel()

	das2, err := NewLocalDiskDAS(secondCtx, config)
	Require(t, err, "no das")

	messageRetrieved2, err := das2.Retrieve(secondCtx, cert)
	Require(t, err, "Failed to retrieve message")
	if !bytes.Equal(messageSaved, messageRetrieved2) {
		Fail(t, "Retrieved message is not the same as stored one.")
	}

	messageRetrieved2, err = das2.GetByHash(ctx, cert.DataHash[:])
	Require(t, err, "Failed to getByHash message")
	if !bytes.Equal(messageSaved, messageRetrieved2) {
		Fail(t, "Retrieved message is not the same as stored one.")
	}
}

func TestDASStoreRetrieveMultipleInstancesFiles(t *testing.T) {
	testDASStoreRetrieveMultipleInstances(t, "files")
}

func TestDASStoreRetrieveMultipleInstancesDB(t *testing.T) {
	testDASStoreRetrieveMultipleInstances(t, "db")
}

func testDASMissingMessage(t *testing.T, storageType string) {
	ctx, cancel := context.WithCancel(context.Background())
	defer cancel()

	dbPath, err := ioutil.TempDir("/tmp", "das_test")
	defer os.RemoveAll(dbPath)
	Require(t, err)

	config := LocalDiskDASConfig{
		KeyDir:            dbPath,
		DataDir:           dbPath,
		AllowGenerateKeys: true,
		L1NodeURL:         "none",
		StorageType:       storageType,
	}
	das, err := NewLocalDiskDAS(ctx, config)
	Require(t, err, "no das")

	messageSaved := []byte("hello world")
	timeout := uint64(time.Now().Add(time.Hour * 24).Unix())
	cert, err := das.Store(ctx, messageSaved, timeout, []byte{})
	Require(t, err, "Error storing message")
	if cert.Timeout != timeout {
		Fail(t, fmt.Sprintf("Expected timeout of %d in cert, was %d", timeout, cert.Timeout))
	}

	// Change the hash to look up
	cert.DataHash[0] += 1

	_, err = das.Retrieve(ctx, cert)
	if err == nil {
		Fail(t, "Expected an error when retrieving message that is not in the store.")
	}

	_, err = das.GetByHash(ctx, cert.DataHash[:])
	if err == nil {
		Fail(t, "Expected an error when getting by hash a message that is not in the store.")
	}
}

func TestDASMissingMessageFiles(t *testing.T) {
	testDASMissingMessage(t, "files")
}

func TestDASMissingMessageDB(t *testing.T) {
	testDASMissingMessage(t, "db")
}

func Require(t *testing.T, err error, printables ...interface{}) {
	t.Helper()
	testhelpers.RequireImpl(t, err, printables...)
}

func Fail(t *testing.T, printables ...interface{}) {
	t.Helper()
	testhelpers.FailImpl(t, printables...)
}<|MERGE_RESOLUTION|>--- conflicted
+++ resolved
@@ -46,16 +46,14 @@
 		Fail(t, "Retrieved message is not the same as stored one.")
 	}
 
-<<<<<<< HEAD
-	messageRetrieved, err = das.GetByHash(ctx, cert.DataHash[:])
+	messageRetrieved, err = das.GetByHash(firstCtx, cert.DataHash[:])
 	Require(t, err, "Failed to getByHash message")
 	if !bytes.Equal(messageSaved, messageRetrieved) {
 		Fail(t, "Retrieved message is not the same as stored one.")
 	}
-=======
+
 	firstCancel()
 	time.Sleep(500 * time.Millisecond)
->>>>>>> a687a124
 
 	// 2nd das instance can read keys from disk
 	secondCtx, secondCancel := context.WithCancel(context.Background())
