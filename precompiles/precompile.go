--- conflicted
+++ resolved
@@ -591,15 +591,9 @@
 }
 
 func (p *Precompile) CloneWithImpl(impl interface{}) *Precompile {
-<<<<<<< HEAD
 	clone := *p
 	clone.implementer = reflect.ValueOf(impl)
 	return &clone
-=======
-	dup := *p
-	dup.implementer = reflect.ValueOf(impl)
-	return &dup
->>>>>>> 4900e37c
 }
 
 func (p *Precompile) GetMethodID(name string) bytes4 {
