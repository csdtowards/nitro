name: CI

on:
  workflow_dispatch:
  pull_request:
  push:
    branches:
      - master
      - develop

jobs:
  lint:
    name: Linter
    runs-on: ubuntu-latest
    steps:
      - name: Checkout
        uses: actions/checkout@v2
        with:
          token: ${{ secrets.PRIVATE_CHECKOUT }}
          submodules: recursive

      - name: Lint
        uses: golangci/golangci-lint-action@v2
        with:
          version: latest
          linters-settings:
            gofmt:
              simplify: false

  test:
    name: Go Tests
    runs-on: ubuntu-latest
    steps:
      - name: Checkout
        uses: actions/checkout@v2
        with:
          token: ${{ secrets.PRIVATE_CHECKOUT }}
          submodules: recursive

      - name: Install dependencies
        run: sudo apt update && sudo apt install -y gotestsum

      - uses: actions/setup-node@v2
        with:
          node-version: '16'
          cache: 'yarn'
          cache-dependency-path: '**/yarn.lock'

      - name: Install go
        uses: actions/setup-go@v2
        with:
          go-version: 1.17.x

<<<<<<< HEAD
      - name: Build and Test
        run: make -j
=======
      - uses: actions/cache@v2
        with:
          path: |
            ~/go/pkg/mod
            ~/.cache/go-build
          key: ${{ runner.os }}-go-${{ hashFiles('**/go.sum') }}
          restore-keys: |
            ${{ runner.os }}-go-

      - name: Generate precompiles
        run: make -j

      - name: Build
        run: go build -v ./arbos/...

      - name: Test ArbOS
        run: cd arbos && gotestsum --format short-verbose

      - name: Test ArbState
        run: cd arbstate && gotestsum --format short-verbose
>>>>>>> ea9a2c55
<|MERGE_RESOLUTION|>--- conflicted
+++ resolved
@@ -51,10 +51,7 @@
         with:
           go-version: 1.17.x
 
-<<<<<<< HEAD
-      - name: Build and Test
-        run: make -j
-=======
+      - name: Cache Build Products
       - uses: actions/cache@v2
         with:
           path: |
@@ -64,15 +61,5 @@
           restore-keys: |
             ${{ runner.os }}-go-
 
-      - name: Generate precompiles
-        run: make -j
-
-      - name: Build
-        run: go build -v ./arbos/...
-
-      - name: Test ArbOS
-        run: cd arbos && gotestsum --format short-verbose
-
-      - name: Test ArbState
-        run: cd arbstate && gotestsum --format short-verbose
->>>>>>> ea9a2c55
+      - name: Build and Test
+        run: make -j