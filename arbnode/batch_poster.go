// Copyright 2021-2022, Offchain Labs, Inc.
// For license information, see https://github.com/nitro/blob/master/LICENSE

package arbnode

import (
	"bytes"
	"context"
	"fmt"
	"math/big"
	"time"

	"github.com/offchainlabs/nitro/arbnode/dataposter"
	"github.com/offchainlabs/nitro/arbos"
	"github.com/offchainlabs/nitro/util/headerreader"

	"github.com/andybalholm/brotli"
	"github.com/pkg/errors"
	flag "github.com/spf13/pflag"

	"github.com/ethereum/go-ethereum"
	"github.com/ethereum/go-ethereum/accounts/abi"
	"github.com/ethereum/go-ethereum/accounts/abi/bind"
	"github.com/ethereum/go-ethereum/common"
	"github.com/ethereum/go-ethereum/log"
	"github.com/ethereum/go-ethereum/rlp"
	"github.com/offchainlabs/nitro/arbstate"
	"github.com/offchainlabs/nitro/arbutil"
	"github.com/offchainlabs/nitro/das"
	"github.com/offchainlabs/nitro/solgen/go/bridgegen"
	"github.com/offchainlabs/nitro/util/stopwaiter"
)

type batchPosterPosition struct {
	MessageCount        arbutil.MessageIndex
	DelayedMessageCount uint64
	NextSeqNum          uint64
}

type BatchPoster struct {
	stopwaiter.StopWaiter
<<<<<<< HEAD
	l1Reader     *headerreader.HeaderReader
	inbox        *InboxTracker
	streamer     *TransactionStreamer
	config       *BatchPosterConfig
	seqInbox     *bridgegen.SequencerInbox
	seqInboxABI  *abi.ABI
	seqInboxAddr common.Address
	gasRefunder  common.Address
	building     *buildingBatch
	das          das.DataAvailabilityService
	dataPoster   *dataposter.DataPoster[batchPosterPosition]
	firstAccErr  time.Time // first time a continuous missing accumulator occurred
=======
	l1Reader            *headerreader.HeaderReader
	inbox               *InboxTracker
	streamer            *TransactionStreamer
	config              *BatchPosterConfig
	inboxContract       *bridgegen.SequencerInbox
	gasRefunder         common.Address
	transactOpts        *bind.TransactOpts
	building            *buildingBatch
	pendingMsgTimestamp time.Time
	lastBatchCount      uint64
	daWriter            das.DataAvailabilityServiceWriter
>>>>>>> 59aa2722
}

type BatchPosterConfig struct {
	Enable                             bool                        `koanf:"enable"`
	DisableDasFallbackStoreDataOnChain bool                        `koanf:"disable-das-fallback-store-data-on-chain"`
	MaxBatchSize                       int                         `koanf:"max-size"`
	MaxBatchPostInterval               time.Duration               `koanf:"max-interval"`
	BatchPollDelay                     time.Duration               `koanf:"poll-delay"`
	PostingErrorDelay                  time.Duration               `koanf:"error-delay"`
	CompressionLevel                   int                         `koanf:"compression-level"`
	DASRetentionPeriod                 time.Duration               `koanf:"das-retention-period"`
	GasRefunderAddress                 string                      `koanf:"gas-refunder-address"`
	DataPoster                         dataposter.DataPosterConfig `koanf:"data-poster"`
	ExtraBatchGas                      uint64                      `koanf:"extra-batch-gas"`
}

func BatchPosterConfigAddOptions(prefix string, f *flag.FlagSet) {
	f.Bool(prefix+".enable", DefaultBatchPosterConfig.Enable, "enable posting batches to l1")
	f.Bool(prefix+".disable-das-fallback-store-data-on-chain", DefaultBatchPosterConfig.DisableDasFallbackStoreDataOnChain, "If unable to batch to DAS, disable fallback storing data on chain")
	f.Int(prefix+".max-size", DefaultBatchPosterConfig.MaxBatchSize, "maximum batch size")
	f.Duration(prefix+".max-interval", DefaultBatchPosterConfig.MaxBatchPostInterval, "maximum batch posting interval")
	f.Duration(prefix+".poll-delay", DefaultBatchPosterConfig.BatchPollDelay, "how long to delay after successfully posting batch")
	f.Duration(prefix+".error-delay", DefaultBatchPosterConfig.PostingErrorDelay, "how long to delay after error posting batch")
	f.Int(prefix+".compression-level", DefaultBatchPosterConfig.CompressionLevel, "batch compression level")
	f.Duration(prefix+".das-retention-period", DefaultBatchPosterConfig.DASRetentionPeriod, "In AnyTrust mode, the period which DASes are requested to retain the stored batches.")
	f.String(prefix+".gas-refunder-address", DefaultBatchPosterConfig.GasRefunderAddress, "The gas refunder contract address (optional)")
	f.Uint64(prefix+".extra-batch-gas", DefaultBatchPosterConfig.ExtraBatchGas, "use this much more gas than estimation says is necessary to post batches")
	dataposter.DataPosterConfigAddOptions(prefix+".data-poster", f)
}

var DefaultBatchPosterConfig = BatchPosterConfig{
	Enable:                             false,
	DisableDasFallbackStoreDataOnChain: false,
	MaxBatchSize:                       100000,
	BatchPollDelay:                     time.Second * 10,
	PostingErrorDelay:                  time.Second * 10,
	MaxBatchPostInterval:               time.Hour,
	CompressionLevel:                   brotli.DefaultCompression,
	DASRetentionPeriod:                 time.Hour * 24 * 15,
	GasRefunderAddress:                 "",
	ExtraBatchGas:                      10_000,
	DataPoster:                         dataposter.DefaultDataPosterConfig,
}

var TestBatchPosterConfig = BatchPosterConfig{
	Enable:               true,
	MaxBatchSize:         100000,
	BatchPollDelay:       time.Millisecond * 10,
	PostingErrorDelay:    time.Millisecond * 10,
	MaxBatchPostInterval: 0,
	CompressionLevel:     2,
	DASRetentionPeriod:   time.Hour * 24 * 15,
	GasRefunderAddress:   "",
	ExtraBatchGas:        10_000,
	DataPoster:           dataposter.TestDataPosterConfig,
}

<<<<<<< HEAD
func NewBatchPoster(l1Reader *headerreader.HeaderReader, inbox *InboxTracker, streamer *TransactionStreamer, config *BatchPosterConfig, contractAddress common.Address, transactOpts *bind.TransactOpts, das das.DataAvailabilityService) (*BatchPoster, error) {
	seqInbox, err := bridgegen.NewSequencerInbox(contractAddress, l1Reader.Client())
=======
func NewBatchPoster(l1Reader *headerreader.HeaderReader, inbox *InboxTracker, streamer *TransactionStreamer, config *BatchPosterConfig, contractAddress common.Address, transactOpts *bind.TransactOpts, daWriter das.DataAvailabilityServiceWriter) (*BatchPoster, error) {
	inboxContract, err := bridgegen.NewSequencerInbox(contractAddress, l1Reader.Client())
>>>>>>> 59aa2722
	if err != nil {
		return nil, err
	}
	if len(config.GasRefunderAddress) > 0 && !common.IsHexAddress(config.GasRefunderAddress) {
		return nil, fmt.Errorf("invalid gas refunder address \"%v\"", config.GasRefunderAddress)
	}
<<<<<<< HEAD
	seqInboxABI, err := bridgegen.SequencerInboxMetaData.GetAbi()
	if err != nil {
		return nil, err
	}
	b := &BatchPoster{
		l1Reader:     l1Reader,
		inbox:        inbox,
		streamer:     streamer,
		config:       config,
		seqInbox:     seqInbox,
		seqInboxABI:  seqInboxABI,
		seqInboxAddr: contractAddress,
		gasRefunder:  common.HexToAddress(config.GasRefunderAddress),
		das:          das,
	}
	b.dataPoster, err = dataposter.NewDataPoster(l1Reader, transactOpts, &config.DataPoster, b.getBatchPosterPosition)
	if err != nil {
		return nil, err
	}
	return b, nil
}

func (b *BatchPoster) getBatchPosterPosition(ctx context.Context, blockNum *big.Int) (batchPosterPosition, error) {
	bigInboxBatchCount, err := b.seqInbox.BatchCount(&bind.CallOpts{Context: ctx, BlockNumber: blockNum})
	if err != nil {
		return batchPosterPosition{}, fmt.Errorf("error getting latest batch count: %w", err)
	}
	inboxBatchCount := bigInboxBatchCount.Uint64()
	var prevBatchMeta BatchMetadata
	if inboxBatchCount > 0 {
		var err error
		prevBatchMeta, err = b.inbox.GetBatchMetadata(inboxBatchCount - 1)
		if err != nil {
			return batchPosterPosition{}, fmt.Errorf("error getting latest batch metadata: %w", err)
		}
	}
	return batchPosterPosition{
		MessageCount:        prevBatchMeta.MessageCount,
		DelayedMessageCount: prevBatchMeta.DelayedMessageCount,
		NextSeqNum:          inboxBatchCount,
=======
	return &BatchPoster{
		l1Reader:      l1Reader,
		inbox:         inbox,
		streamer:      streamer,
		config:        config,
		inboxContract: inboxContract,
		transactOpts:  transactOpts,
		gasRefunder:   common.HexToAddress(config.GasRefunderAddress),
		daWriter:      daWriter,
>>>>>>> 59aa2722
	}, nil
}

var errBatchAlreadyClosed = errors.New("batch segments already closed")

type batchSegments struct {
	compressedBuffer    *bytes.Buffer
	compressedWriter    *brotli.Writer
	rawSegments         [][]byte
	timestamp           uint64
	blockNum            uint64
	delayedMsg          uint64
	sizeLimit           int
	compressionLevel    int
	newUncompressedSize int
	lastCompressedSize  int
	trailingHeaders     int // how many trailing segments are headers
	isDone              bool
}

type buildingBatch struct {
	segments      *batchSegments
	startMsgCount arbutil.MessageIndex
	msgCount      arbutil.MessageIndex
}

func newBatchSegments(firstDelayed uint64, config *BatchPosterConfig) *batchSegments {
	compressedBuffer := bytes.NewBuffer(make([]byte, 0, config.MaxBatchSize*2))
	if config.MaxBatchSize <= 40 {
		panic("MaxBatchSize too small")
	}
	return &batchSegments{
		compressedBuffer: compressedBuffer,
		compressedWriter: brotli.NewWriterLevel(compressedBuffer, config.CompressionLevel),
		sizeLimit:        config.MaxBatchSize - 40, // TODO
		compressionLevel: config.CompressionLevel,
		rawSegments:      make([][]byte, 0, 128),
		delayedMsg:       firstDelayed,
	}
}

func (s *batchSegments) recompressAll() error {
	s.compressedBuffer = bytes.NewBuffer(make([]byte, 0, s.sizeLimit*2))
	s.compressedWriter = brotli.NewWriterLevel(s.compressedBuffer, s.compressionLevel)
	s.newUncompressedSize = 0
	for _, segment := range s.rawSegments {
		err := s.addSegmentToCompressed(segment)
		if err != nil {
			return err
		}
	}
	return nil
}

func (s *batchSegments) testForOverflow() (bool, error) {
	// there is room, no need to flush
	if (s.lastCompressedSize + s.newUncompressedSize) < s.sizeLimit {
		return false, nil
	}
	// don't want to flush for headers
	if s.trailingHeaders > 0 {
		return false, nil
	}
	err := s.compressedWriter.Flush()
	if err != nil {
		return true, err
	}
	s.lastCompressedSize = s.compressedBuffer.Len()
	s.newUncompressedSize = 0
	if s.lastCompressedSize >= s.sizeLimit {
		return true, nil
	}
	return false, nil
}

func (s *batchSegments) close() error {
	s.rawSegments = s.rawSegments[:len(s.rawSegments)-s.trailingHeaders]
	s.trailingHeaders = 0
	err := s.recompressAll()
	if err != nil {
		return err
	}
	s.isDone = true
	return nil
}

func (s *batchSegments) addSegmentToCompressed(segment []byte) error {
	encoded, err := rlp.EncodeToBytes(segment)
	if err != nil {
		return err
	}
	lenWritten, err := s.compressedWriter.Write(encoded)
	s.newUncompressedSize += lenWritten
	return err
}

// returns false if segment was too large, error in case of real error
func (s *batchSegments) addSegment(segment []byte, isHeader bool) (bool, error) {
	if s.isDone {
		return false, errBatchAlreadyClosed
	}
	err := s.addSegmentToCompressed(segment)
	if err != nil {
		return false, err
	}
	overflow, err := s.testForOverflow()
	if err != nil {
		return false, err
	}
	if overflow || len(s.rawSegments) >= arbstate.MaxSegmentsPerSequencerMessage {
		return false, s.close()
	}
	s.rawSegments = append(s.rawSegments, segment)
	if isHeader {
		s.trailingHeaders++
	} else {
		s.trailingHeaders = 0
	}
	return true, nil
}

func (s *batchSegments) addL2Msg(l2msg []byte) (bool, error) {
	segment := make([]byte, 1, len(l2msg)+1)
	segment[0] = arbstate.BatchSegmentKindL2Message
	segment = append(segment, l2msg...)
	return s.addSegment(segment, false)
}

func (s *batchSegments) prepareIntSegment(val uint64, segmentHeader byte) ([]byte, error) {
	segment := make([]byte, 1, 16)
	segment[0] = segmentHeader
	enc, err := rlp.EncodeToBytes(val)
	if err != nil {
		return nil, err
	}
	return append(segment, enc...), nil
}

func (s *batchSegments) maybeAddDiffSegment(base *uint64, newVal uint64, segmentHeader byte) (bool, error) {
	if newVal == *base {
		return true, nil
	}
	diff := newVal - *base
	seg, err := s.prepareIntSegment(diff, segmentHeader)
	if err != nil {
		return false, err
	}
	success, err := s.addSegment(seg, true)
	if success {
		*base = newVal
	}
	return success, err
}

func (s *batchSegments) addDelayedMessage() (bool, error) {
	segment := []byte{arbstate.BatchSegmentKindDelayedMessages}
	success, err := s.addSegment(segment, false)
	if (err == nil) && success {
		s.delayedMsg += 1
	}
	return success, err
}

func (s *batchSegments) AddMessage(msg *arbstate.MessageWithMetadata) (bool, error) {
	if s.isDone {
		return false, errBatchAlreadyClosed
	}
	if msg.DelayedMessagesRead > s.delayedMsg {
		if msg.DelayedMessagesRead != s.delayedMsg+1 {
			return false, fmt.Errorf("attempted to add delayed msg %d after %d", msg.DelayedMessagesRead, s.delayedMsg)
		}
		return s.addDelayedMessage()
	}
	success, err := s.maybeAddDiffSegment(&s.timestamp, msg.Message.Header.Timestamp, arbstate.BatchSegmentKindAdvanceTimestamp)
	if !success {
		return false, err
	}
	success, err = s.maybeAddDiffSegment(&s.blockNum, msg.Message.Header.BlockNumber, arbstate.BatchSegmentKindAdvanceL1BlockNumber)
	if !success {
		return false, err
	}
	return s.addL2Msg(msg.Message.L2msg)
}

func (s *batchSegments) IsDone() bool {
	return s.isDone
}

func (s *batchSegments) IsEmpty() bool {
	return len(s.rawSegments) == 0
}

func (s *batchSegments) CloseAndGetBytes() ([]byte, error) {
	if !s.isDone {
		err := s.close()
		if err != nil {
			return nil, err
		}
	}
	if len(s.rawSegments) == 0 {
		return nil, nil
	}
	err := s.compressedWriter.Close()
	if err != nil {
		return nil, err
	}
	compressedBytes := s.compressedBuffer.Bytes()
	fullMsg := make([]byte, 1, len(compressedBytes)+1)
	fullMsg[0] = arbstate.BrotliMessageHeaderByte
	fullMsg = append(fullMsg, compressedBytes...)
	return fullMsg, nil
}

func (b *BatchPoster) encodeAddBatch(seqNum *big.Int, prevMsgNum arbutil.MessageIndex, newMsgNum arbutil.MessageIndex, message []byte, delayedMsg uint64) ([]byte, error) {
	method, ok := b.seqInboxABI.Methods["addSequencerL2BatchFromOrigin0"]
	if !ok {
		return nil, errors.New("failed to find add batch method")
	}
	inputData, err := method.Inputs.Pack(
		seqNum,
		message,
		new(big.Int).SetUint64(delayedMsg),
		b.gasRefunder,
		new(big.Int).SetUint64(uint64(prevMsgNum)),
		new(big.Int).SetUint64(uint64(newMsgNum)),
	)
	if err != nil {
		return nil, err
	}
	fullData := append([]byte{}, method.ID...)
	fullData = append(fullData, inputData...)
	return fullData, nil
}

func (b *BatchPoster) estimateGas(ctx context.Context, sequencerMessage []byte, delayedMessages uint64) (uint64, error) {
	// Here we set seqNum to MaxUint256, and prevMsgNum and nextMsgNum to 0,
	// because it disables the smart contracts' consistency checks.
	// Because we're likely estimating against older state, this might not be the actual next message,
	// but the gas used should be the same.
	data, err := b.encodeAddBatch(abi.MaxUint256, 0, 0, sequencerMessage, delayedMessages)
	if err != nil {
		return 0, err
	}
	gas, err := b.l1Reader.Client().EstimateGas(ctx, ethereum.CallMsg{
		From: b.dataPoster.From(),
		To:   &b.seqInboxAddr,
		Data: data,
	})
	if err != nil {
		return 0, fmt.Errorf("error estimating gas for batch: %w", err)
	}
	return gas + b.config.ExtraBatchGas, nil
}

func (b *BatchPoster) maybePostSequencerBatch(ctx context.Context) error {
	nonce, batchPosition, err := b.dataPoster.GetNextNonceAndMeta(ctx)
	if err != nil {
		return err
	}

	if b.building == nil || b.building.startMsgCount != batchPosition.MessageCount {
		b.building = &buildingBatch{
			segments:      newBatchSegments(batchPosition.DelayedMessageCount, b.config),
			msgCount:      batchPosition.MessageCount,
			startMsgCount: batchPosition.MessageCount,
		}
	}
	msgCount, err := b.streamer.GetMessageCount()
	if err != nil {
		return err
	}
	if msgCount <= batchPosition.MessageCount {
		// There's nothing after the newest batch, therefore batch posting was not required
		return nil
	}
	firstMsg, err := b.streamer.GetMessage(batchPosition.MessageCount)
	if err != nil {
		return err
	}
	nextMessageTime := time.Unix(int64(firstMsg.Message.Header.Timestamp), 0)

	forcePostBatch := time.Since(nextMessageTime) >= b.config.MaxBatchPostInterval
	haveUsefulMessage := false

	for b.building.msgCount < msgCount {
		msg, err := b.streamer.GetMessage(b.building.msgCount)
		if err != nil {
			log.Error("error getting message from streamer", "error", err)
			break
		}
		if msg.Message.Header.Kind != arbos.L1MessageType_BatchPostingReport {
			haveUsefulMessage = true
		}
		success, err := b.building.segments.AddMessage(&msg)
		if err != nil {
			log.Error("error adding message to batch", "error", err)
			break
		}
		if !success {
			// this batch is full
			forcePostBatch = true
			haveUsefulMessage = true
			break
		}
		b.building.msgCount++
	}

	if b.building.segments.IsEmpty() {
		// we don't need to post a batch for the time being
		return nil
	}
	if !forcePostBatch || !haveUsefulMessage {
		// the batch isn't full yet and we've posted a batch recently
		// don't post anything for now
		return nil
	}
	sequencerMsg, err := b.building.segments.CloseAndGetBytes()
	if err != nil {
		return err
	}
	if sequencerMsg == nil {
		log.Debug("BatchPoster: batch nil", "sequence nr.", batchPosition.NextSeqNum, "from", batchPosition.MessageCount, "prev delayed", batchPosition.DelayedMessageCount)
		b.building = nil // a closed batchSegments can't be reused
		return nil
	}

	if b.daWriter != nil {
		cert, err := b.daWriter.Store(ctx, sequencerMsg, uint64(time.Now().Add(b.config.DASRetentionPeriod).Unix()), []byte{}) // b.daWriter will append signature if enabled
		if err != nil {
			log.Warn("Unable to batch to DAS, falling back to storing data on chain", "err", err)
			if b.config.DisableDasFallbackStoreDataOnChain {
				return errors.New("Unable to batch to DAS and fallback storing data on chain is disabled")
			}
		} else {
			sequencerMsg = das.Serialize(cert)
		}
	}

	gasLimit, err := b.estimateGas(ctx, sequencerMsg, b.building.segments.delayedMsg)
	if err != nil {
		return err
	}
	data, err := b.encodeAddBatch(new(big.Int).SetUint64(batchPosition.NextSeqNum), batchPosition.MessageCount, b.building.msgCount, sequencerMsg, b.building.segments.delayedMsg)
	if err != nil {
		return err
	}
	newMeta := batchPosterPosition{
		MessageCount:        b.building.msgCount,
		DelayedMessageCount: b.building.segments.delayedMsg,
		NextSeqNum:          batchPosition.NextSeqNum + 1,
	}
	err = b.dataPoster.PostTransaction(ctx, nextMessageTime, nonce, newMeta, b.seqInboxAddr, data, gasLimit)
	if err != nil {
		return err
	}
	log.Info(
		"BatchPoster: batch sent",
		"sequence nr.", batchPosition.NextSeqNum,
		"from", batchPosition.MessageCount,
		"to", b.building.msgCount,
		"prev delayed", batchPosition.DelayedMessageCount,
		"current delayed", b.building.segments.delayedMsg,
		"total segments", len(b.building.segments.rawSegments),
	)
	b.building = nil
	return nil
}

func (b *BatchPoster) Start(ctxIn context.Context) {
	b.dataPoster.Start(ctxIn)
	b.StopWaiter.Start(ctxIn)
	b.CallIteratively(func(ctx context.Context) time.Duration {
		err := b.maybePostSequencerBatch(ctx)
		if err != nil {
			b.building = nil
			logLevel := log.Error
			if errors.Is(err, AccumulatorNotFoundErr) || errors.Is(err, dataposter.StorageRaceErr) {
				// Likely the inbox tracker just isn't caught up.
				// Let's see if this error disappears naturally.
				if b.firstAccErr == (time.Time{}) {
					b.firstAccErr = time.Now()
					logLevel = log.Debug
				} else if time.Since(b.firstAccErr) < time.Minute {
					logLevel = log.Debug
				}
			} else {
				b.firstAccErr = time.Time{}
			}
			logLevel("error posting batch", "err", err)
			return b.config.PostingErrorDelay
		}
		return b.config.BatchPollDelay
	})
}

func (b *BatchPoster) StopAndWait() {
	b.StopWaiter.StopAndWait()
	b.dataPoster.StopAndWait()
}<|MERGE_RESOLUTION|>--- conflicted
+++ resolved
@@ -39,7 +39,6 @@
 
 type BatchPoster struct {
 	stopwaiter.StopWaiter
-<<<<<<< HEAD
 	l1Reader     *headerreader.HeaderReader
 	inbox        *InboxTracker
 	streamer     *TransactionStreamer
@@ -49,22 +48,9 @@
 	seqInboxAddr common.Address
 	gasRefunder  common.Address
 	building     *buildingBatch
-	das          das.DataAvailabilityService
+	daWriter     das.DataAvailabilityServiceWriter
 	dataPoster   *dataposter.DataPoster[batchPosterPosition]
 	firstAccErr  time.Time // first time a continuous missing accumulator occurred
-=======
-	l1Reader            *headerreader.HeaderReader
-	inbox               *InboxTracker
-	streamer            *TransactionStreamer
-	config              *BatchPosterConfig
-	inboxContract       *bridgegen.SequencerInbox
-	gasRefunder         common.Address
-	transactOpts        *bind.TransactOpts
-	building            *buildingBatch
-	pendingMsgTimestamp time.Time
-	lastBatchCount      uint64
-	daWriter            das.DataAvailabilityServiceWriter
->>>>>>> 59aa2722
 }
 
 type BatchPosterConfig struct {
@@ -122,20 +108,14 @@
 	DataPoster:           dataposter.TestDataPosterConfig,
 }
 
-<<<<<<< HEAD
-func NewBatchPoster(l1Reader *headerreader.HeaderReader, inbox *InboxTracker, streamer *TransactionStreamer, config *BatchPosterConfig, contractAddress common.Address, transactOpts *bind.TransactOpts, das das.DataAvailabilityService) (*BatchPoster, error) {
+func NewBatchPoster(l1Reader *headerreader.HeaderReader, inbox *InboxTracker, streamer *TransactionStreamer, config *BatchPosterConfig, contractAddress common.Address, transactOpts *bind.TransactOpts, daWriter das.DataAvailabilityServiceWriter) (*BatchPoster, error) {
 	seqInbox, err := bridgegen.NewSequencerInbox(contractAddress, l1Reader.Client())
-=======
-func NewBatchPoster(l1Reader *headerreader.HeaderReader, inbox *InboxTracker, streamer *TransactionStreamer, config *BatchPosterConfig, contractAddress common.Address, transactOpts *bind.TransactOpts, daWriter das.DataAvailabilityServiceWriter) (*BatchPoster, error) {
-	inboxContract, err := bridgegen.NewSequencerInbox(contractAddress, l1Reader.Client())
->>>>>>> 59aa2722
 	if err != nil {
 		return nil, err
 	}
 	if len(config.GasRefunderAddress) > 0 && !common.IsHexAddress(config.GasRefunderAddress) {
 		return nil, fmt.Errorf("invalid gas refunder address \"%v\"", config.GasRefunderAddress)
 	}
-<<<<<<< HEAD
 	seqInboxABI, err := bridgegen.SequencerInboxMetaData.GetAbi()
 	if err != nil {
 		return nil, err
@@ -149,7 +129,7 @@
 		seqInboxABI:  seqInboxABI,
 		seqInboxAddr: contractAddress,
 		gasRefunder:  common.HexToAddress(config.GasRefunderAddress),
-		das:          das,
+		daWriter:     daWriter,
 	}
 	b.dataPoster, err = dataposter.NewDataPoster(l1Reader, transactOpts, &config.DataPoster, b.getBatchPosterPosition)
 	if err != nil {
@@ -176,17 +156,6 @@
 		MessageCount:        prevBatchMeta.MessageCount,
 		DelayedMessageCount: prevBatchMeta.DelayedMessageCount,
 		NextSeqNum:          inboxBatchCount,
-=======
-	return &BatchPoster{
-		l1Reader:      l1Reader,
-		inbox:         inbox,
-		streamer:      streamer,
-		config:        config,
-		inboxContract: inboxContract,
-		transactOpts:  transactOpts,
-		gasRefunder:   common.HexToAddress(config.GasRefunderAddress),
-		daWriter:      daWriter,
->>>>>>> 59aa2722
 	}, nil
 }
 
