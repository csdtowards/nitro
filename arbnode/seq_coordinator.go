// Copyright 2021-2022, Offchain Labs, Inc.
// For license information, see https://github.com/nitro/blob/master/LICENSE

package arbnode

import (
	"context"
	"encoding/binary"
	"encoding/json"
	"fmt"
	"net/http"
	"sync"
	"sync/atomic"
	"time"

	"github.com/go-redis/redis/v8"
	"github.com/pkg/errors"
	flag "github.com/spf13/pflag"

	"github.com/ethereum/go-ethereum/log"
	"github.com/ethereum/go-ethereum/metrics"

	"github.com/offchainlabs/nitro/arbstate"
	"github.com/offchainlabs/nitro/arbutil"
	"github.com/offchainlabs/nitro/util/arbmath"
	"github.com/offchainlabs/nitro/util/contracts"
	"github.com/offchainlabs/nitro/util/redisutil"
	"github.com/offchainlabs/nitro/util/signature"
	"github.com/offchainlabs/nitro/util/stopwaiter"
)

<<<<<<< HEAD
const CHOSENSEQ_KEY string = "coordinator.chosen"              // Never overwritten. Expires or released only
const MSG_COUNT_KEY string = "coordinator.msgCount"            // Only written by sequencer holding CHOSEN key
const PRIORITIES_KEY string = "coordinator.priorities"         // Read only
const LIVELINESS_KEY_PREFIX string = "coordinator.liveliness." // Per server. Only written by self
const MESSAGE_KEY_PREFIX string = "coordinator.msg."           // Per Message. Only written by sequencer holding CHOSEN
const SIGNATURE_KEY_PREFIX string = "coordinator.msg.sig."     // Per Message. Only written by sequencer holding CHOSEN
const LIVELINESS_VAL string = "OK"
const INVALID_VAL string = "INVALID"
const INVALID_URL string = "<?INVALID-URL?>"
=======
var (
	isActiveSequencer = metrics.NewRegisteredGauge("arb/sequencer/active", nil)
)
>>>>>>> 18ebe167

type SeqCoordinator struct {
	stopwaiter.StopWaiter

	RedisCoordinator

	sync      *SyncMonitor
	streamer  *TransactionStreamer
	sequencer *Sequencer
<<<<<<< HEAD
	client    redis.UniversalClient
	signer    *signature.SignVerify
=======
	signer    *simple_hmac.SimpleHmac
>>>>>>> 18ebe167
	config    SeqCoordinatorConfig

	prevChosenSequencer string
	reportedAlive       bool

	lockoutUntil int64 // atomic

	chosenUpdateMutex sync.Mutex // manages access to chosenOneUpdate
	redisErrors       int        // error counter, from workthread
}

type SeqCoordinatorConfig struct {
<<<<<<< HEAD
	Enable                bool                       `koanf:"enable"`
	ChosenHealthcheckAddr string                     `koanf:"chosen-healthcheck-addr"`
	RedisUrl              string                     `koanf:"redis-url"`
	LockoutDuration       time.Duration              `koanf:"lockout-duration"`
	LockoutSpare          time.Duration              `koanf:"lockout-spare"`
	SeqNumDuration        time.Duration              `koanf:"seq-num-duration"`
	UpdateInterval        time.Duration              `koanf:"update-interval"`
	RetryInterval         time.Duration              `koanf:"retry-interval"`
	MaxMsgPerPoll         arbutil.MessageIndex       `koanf:"msg-per-poll"`
	MyUrl                 string                     `koanf:"my-url"`
	Signing               signature.SignVerifyConfig `koanf:"signer"`
=======
	Enable                bool                         `koanf:"enable"`
	ChosenHealthcheckAddr string                       `koanf:"chosen-healthcheck-addr"`
	RedisUrl              string                       `koanf:"redis-url"`
	LockoutDuration       time.Duration                `koanf:"lockout-duration"`
	LockoutSpare          time.Duration                `koanf:"lockout-spare"`
	SeqNumDuration        time.Duration                `koanf:"seq-num-duration"`
	UpdateInterval        time.Duration                `koanf:"update-interval"`
	RetryInterval         time.Duration                `koanf:"retry-interval"`
	MaxMsgPerPoll         arbutil.MessageIndex         `koanf:"msg-per-poll"`
	MyUrlImpl             string                       `koanf:"my-url"`
	Signing               simple_hmac.SimpleHmacConfig `koanf:"signer"`
>>>>>>> 18ebe167
}

func (c *SeqCoordinatorConfig) MyUrl() string {
	if c.MyUrlImpl == "" {
		return INVALID_URL
	}

	return c.MyUrlImpl
}

func SeqCoordinatorConfigAddOptions(prefix string, f *flag.FlagSet) {
	f.Bool(prefix+".enable", DefaultSeqCoordinatorConfig.Enable, "enable sequence coordinator")
	f.String(prefix+".redis-url", DefaultSeqCoordinatorConfig.RedisUrl, "the Redis URL to coordinate via")
	f.String(prefix+".chosen-healthcheck-addr", DefaultSeqCoordinatorConfig.ChosenHealthcheckAddr, "if non-empty, launch an HTTP service binding to this address that returns status code 200 when chosen and 503 otherwise")
	f.Duration(prefix+".lockout-duration", DefaultSeqCoordinatorConfig.LockoutDuration, "")
	f.Duration(prefix+".lockout-spare", DefaultSeqCoordinatorConfig.LockoutSpare, "")
	f.Duration(prefix+".seq-num-duration", DefaultSeqCoordinatorConfig.SeqNumDuration, "")
	f.Duration(prefix+".update-interval", DefaultSeqCoordinatorConfig.UpdateInterval, "")
	f.Duration(prefix+".retry-interval", DefaultSeqCoordinatorConfig.RetryInterval, "")
	f.Uint16(prefix+".msg-per-poll", uint16(DefaultSeqCoordinatorConfig.MaxMsgPerPoll), "will only be marked live if not too far behind")
<<<<<<< HEAD
	f.String(prefix+".my-url", DefaultSeqCoordinatorConfig.MyUrl, "url for this sequencer if it is the chosen")
	signature.SignVerifyConfigAddOptions(prefix+".signer", f)
=======
	f.String(prefix+".my-url", DefaultSeqCoordinatorConfig.MyUrlImpl, "url for this sequencer if it is the chosen")
	simple_hmac.SimpleHmacConfigAddOptions(prefix+".signer", f)
>>>>>>> 18ebe167
}

var DefaultSeqCoordinatorConfig = SeqCoordinatorConfig{
	Enable:                false,
	ChosenHealthcheckAddr: "",
	RedisUrl:              "",
	LockoutDuration:       time.Duration(5) * time.Minute,
	LockoutSpare:          time.Duration(30) * time.Second,
	SeqNumDuration:        time.Duration(24) * time.Hour,
	UpdateInterval:        time.Duration(5) * time.Second,
	RetryInterval:         time.Second,
	MaxMsgPerPoll:         2000,
<<<<<<< HEAD
	MyUrl:                 INVALID_URL,
	Signing:               signature.DefaultSignVerifyConfig,
=======
	MyUrlImpl:             INVALID_URL,
>>>>>>> 18ebe167
}

var TestSeqCoordinatorConfig = SeqCoordinatorConfig{
	Enable:          false,
	RedisUrl:        redisutil.DefaultTestRedisURL,
	LockoutDuration: time.Second * 2,
	LockoutSpare:    time.Millisecond * 10,
	SeqNumDuration:  time.Minute * 10,
	UpdateInterval:  time.Millisecond * 10,
	RetryInterval:   time.Millisecond * 3,
	MaxMsgPerPoll:   20,
<<<<<<< HEAD
	MyUrl:           INVALID_URL,
	Signing:         signature.DefaultSignVerifyConfig,
}

func NewSeqCoordinator(dataSigner signature.DataSignerFunc, bpvalidator *contracts.BatchPosterVerifier, streamer *TransactionStreamer, sequencer *Sequencer, sync *SyncMonitor, config SeqCoordinatorConfig) (*SeqCoordinator, error) {
	redisClient, err := redisutil.RedisClientFromURL(config.RedisUrl)
=======
	MyUrlImpl:       INVALID_URL,
	Signing:         simple_hmac.TestSimpleHmacConfig,
}

func NewSeqCoordinator(streamer *TransactionStreamer, sequencer *Sequencer, sync *SyncMonitor, config SeqCoordinatorConfig) (*SeqCoordinator, error) {
	redisCoordinator, err := NewRedisCoordinator(config.RedisUrl)
>>>>>>> 18ebe167
	if err != nil {
		return nil, err
	}
	signer, err := signature.NewSignVerify(&config.Signing, dataSigner, bpvalidator)
	if err != nil {
		return nil, err
	}
	coordinator := &SeqCoordinator{
		RedisCoordinator: *redisCoordinator,
		sync:             sync,
		streamer:         streamer,
		sequencer:        sequencer,
		config:           config,
		signer:           signer,
	}
	streamer.SetSeqCoordinator(coordinator)
	return coordinator, nil
}

func StandaloneSeqCoordinatorInvalidateMsgIndex(ctx context.Context, redisClient redis.UniversalClient, keyConfig string, msgIndex arbutil.MessageIndex) error {
	signerConfig := signature.EmptySimpleHmacConfig
	if keyConfig == "" {
		signerConfig.Dangerous.DisableSignatureVerification = true
	} else {
		signerConfig.SigningKey = keyConfig
	}
	signer, err := signature.NewSimpleHmac(&signerConfig)
	if err != nil {
		return err
	}
	var msgIndexBytes [8]byte
	binary.BigEndian.PutUint64(msgIndexBytes[:], uint64(msgIndex))
	msg := []byte(INVALID_VAL)
	sig, err := signer.SignMessage(msgIndexBytes[:], msg)
	if err != nil {
		return err
	}
	redisClient.Set(ctx, messageKeyFor(msgIndex), msg, DefaultSeqCoordinatorConfig.SeqNumDuration)
	redisClient.Set(ctx, messageSigKeyFor(msgIndex), sig, DefaultSeqCoordinatorConfig.SeqNumDuration)
	return nil
}

func atomicTimeWrite(addr *int64, t time.Time) {
	asint64 := t.UnixMilli()
	atomic.StoreInt64(addr, asint64)
}

// notice: It is possible for two consecutive reads to get decreasing values. That shouldn't matter.
func atomicTimeRead(addr *int64) time.Time {
	asint64 := atomic.LoadInt64(addr)
	return time.UnixMilli(asint64)
}

func livelinessKeyFor(url string) string { return LIVELINESS_KEY_PREFIX + url }

<<<<<<< HEAD
func messageKeyFor(pos arbutil.MessageIndex) string {
	return fmt.Sprintf("%s%d", MESSAGE_KEY_PREFIX, pos)
}

func messageSigKeyFor(pos arbutil.MessageIndex) string {
	return fmt.Sprintf("%s%d", SIGNATURE_KEY_PREFIX, pos)
}

=======
>>>>>>> 18ebe167
func execTestPipe(pipe redis.Pipeliner, ctx context.Context) error {
	cmders, err := pipe.Exec(ctx)
	if err != nil {
		return err
	}
	for _, cmder := range cmders {
		if err := cmder.Err(); err != nil {
			return err
		}
	}
	return nil
}

func (c *SeqCoordinator) msgCountToSignedBytes(msgCount arbutil.MessageIndex) ([]byte, error) {
	var msgCountBytes [8]byte
	binary.BigEndian.PutUint64(msgCountBytes[:], uint64(msgCount))
	sig, err := c.signer.SignMessage(msgCountBytes[:])
	if err != nil {
		return nil, err
	}
	return append(sig, msgCountBytes[:]...), nil
}

func (c *SeqCoordinator) signedBytesToMsgCount(ctx context.Context, data []byte) (arbutil.MessageIndex, error) {
	datalen := len(data)
	if datalen < 8 {
		return 0, errors.New("msgcount value too short")
	}
	msgCountBytes := data[datalen-8:]
	sig := data[:datalen-8]
	valid, err := c.signer.VerifySignature(ctx, sig, msgCountBytes)
	if err != nil {
		return 0, err
	}
	if !valid {
		return 0, errors.New("inavlid signature")
	}
	return arbutil.MessageIndex(binary.BigEndian.Uint64(msgCountBytes)), nil
}

func (c *SeqCoordinator) chosenOneUpdate(ctx context.Context, msgCountExpected, msgCountToWrite arbutil.MessageIndex, lastmsg *arbstate.MessageWithMetadata) error {
	var messageData *string
	var messageSigData *string
	if lastmsg != nil {
		msgBytes, err := json.Marshal(lastmsg)
		if err != nil {
			return err
		}
		msgSig, err := c.signer.SignMessage(arbmath.UintToBytes(uint64(msgCountToWrite-1)), msgBytes)
		if err != nil {
			return err
		}
		if c.config.Signing.SymmetricSign {
			messageString := string(append(msgSig, msgBytes...))
			messageData = &messageString
		} else {
			messageString := string(msgBytes)
			sigString := string(msgSig)
			messageData = &messageString
			messageSigData = &sigString
		}
	}
	msgCountMsg, err := c.msgCountToSignedBytes(msgCountToWrite)
	if err != nil {
		return err
	}
	c.chosenUpdateMutex.Lock()
	defer c.chosenUpdateMutex.Unlock()
	lockoutUntil := time.Now().Add(c.config.LockoutDuration)
	err = c.client.Watch(ctx, func(tx *redis.Tx) error {
		current, err := tx.Get(ctx, CHOSENSEQ_KEY).Result()
		var wasEmpty bool
		if errors.Is(err, redis.Nil) {
			wasEmpty = true
			err = nil
		}
		if err != nil {
			return err
		}
		if !wasEmpty && (current != c.config.MyUrl()) {
			return fmt.Errorf("%w: failed to catch lock. redis shows chosen: %s", ErrRetrySequencer, current)
		}
		remoteMsgCount, err := c.getRemoteMsgCountImpl(ctx, tx)
		if err != nil {
			return err
		}
		if remoteMsgCount > msgCountExpected {
			log.Info("coordinator failed to become main", "expected", msgCountExpected, "found", remoteMsgCount, "message is nil?", messageData == nil)
			return fmt.Errorf("%w: failed to catch lock. expected msg %d found %d", ErrRetrySequencer, msgCountExpected, remoteMsgCount)
		}
		pipe := tx.TxPipeline()
		initialDuration := c.config.LockoutDuration
		if initialDuration < 2*time.Second {
			initialDuration = 2 * time.Second
		}
		if wasEmpty {
			pipe.Set(ctx, CHOSENSEQ_KEY, c.config.MyUrl(), initialDuration)
		}
<<<<<<< HEAD
		pipe.Set(ctx, MSG_COUNT_KEY, msgCountMsg, c.config.SeqNumDuration)
		myLivelinessKey := livelinessKeyFor(c.config.MyUrl)
=======
		var msgCountBytes [8]byte
		binary.BigEndian.PutUint64(msgCountBytes[:], uint64(msgCountToWrite))
		pipe.Set(ctx, MSG_COUNT_KEY, c.signer.SignMessage(nil, msgCountBytes[:]), c.config.SeqNumDuration)
		myLivelinessKey := livelinessKeyFor(c.config.MyUrl())
>>>>>>> 18ebe167
		pipe.Set(ctx, myLivelinessKey, LIVELINESS_VAL, initialDuration)
		if messageData != nil {
			pipe.Set(ctx, messageKeyFor(msgCountToWrite-1), *messageData, c.config.SeqNumDuration)
			if messageSigData != nil {
				pipe.Set(ctx, messageSigKeyFor(msgCountToWrite-1), *messageSigData, c.config.SeqNumDuration)
			}
		}
		pipe.PExpireAt(ctx, CHOSENSEQ_KEY, lockoutUntil)
		pipe.PExpireAt(ctx, myLivelinessKey, lockoutUntil)
		err = execTestPipe(pipe, ctx)
		if errors.Is(err, redis.TxFailedErr) {
			return fmt.Errorf("%w: failed to catch sequencer lock", ErrRetrySequencer)
		}
		if err != nil {
			return fmt.Errorf("chosen sequencer failed to update redis: %w", err)
		}
		return nil
	}, CHOSENSEQ_KEY, MSG_COUNT_KEY)

	if err != nil {
		return err
	}
	isActiveSequencer.Update(1)
	atomicTimeWrite(&c.lockoutUntil, lockoutUntil.Add(-c.config.LockoutSpare))
	return nil
}

func (c *SeqCoordinator) getRemoteMsgCountImpl(ctx context.Context, r redis.Cmdable) (arbutil.MessageIndex, error) {
	resStr, err := r.Get(ctx, MSG_COUNT_KEY).Result()
	if errors.Is(err, redis.Nil) {
		return 0, nil
	}
	if err != nil {
		return 0, err
	}
<<<<<<< HEAD
	return c.signedBytesToMsgCount(ctx, []byte(resStr))
=======
	resBytes := []byte(resStr)
	resBytes, err = c.signer.VerifyMessageSignature(nil, resBytes)
	if err != nil {
		return 0, err
	}
	if len(resBytes) != 8 {
		return 0, fmt.Errorf("unexpected msg count value length %v", len(resBytes))
	}
	return arbutil.MessageIndex(binary.BigEndian.Uint64(resBytes)), nil
>>>>>>> 18ebe167
}

func (c *SeqCoordinator) GetRemoteMsgCount() (arbutil.MessageIndex, error) {
	return c.getRemoteMsgCountImpl(c.GetContext(), c.client)
}

func (c *SeqCoordinator) livelinessUpdate(ctx context.Context) error {
	myLivelinessKey := livelinessKeyFor(c.config.MyUrl())
	aliveUntil := time.Now().Add(c.config.LockoutDuration)
	pipe := c.client.TxPipeline()
	initialDuration := c.config.LockoutDuration
	if initialDuration < 2*time.Second {
		initialDuration = 2 * time.Second
	}
	pipe.Set(ctx, myLivelinessKey, LIVELINESS_VAL, initialDuration)
	pipe.PExpireAt(ctx, myLivelinessKey, aliveUntil)
	err := execTestPipe(pipe, ctx)
	if err != nil {
		return fmt.Errorf("liveliness failed to update redis: %w", err)
	}
	return nil
}

func (c *SeqCoordinator) chosenOneRelease(ctx context.Context) error {
	isActiveSequencer.Update(0)
	releaseErr := c.client.Watch(ctx, func(tx *redis.Tx) error {
		current, err := tx.Get(ctx, CHOSENSEQ_KEY).Result()
		if errors.Is(err, redis.Nil) {
			return nil
		}
		if err != nil {
			return err
		}
		if current != c.config.MyUrl() {
			return nil
		}
		pipe := tx.TxPipeline()
		pipe.Del(ctx, CHOSENSEQ_KEY)
		err = execTestPipe(pipe, ctx)
		if err != nil {
			return fmt.Errorf("chosen sequencer failed to update redis: %w", err)
		}
		return nil
	}, CHOSENSEQ_KEY)
	if releaseErr == nil {
		return nil
	}
	// got error - was it still released?
	current, readErr := c.client.Get(ctx, CHOSENSEQ_KEY).Result()
	if errors.Is(readErr, redis.Nil) {
		return nil
	}
	if current != c.config.MyUrl() {
		return nil
	}
	return releaseErr
}

func (c *SeqCoordinator) livelinessRelease(ctx context.Context) error {
	myLivelinessKey := livelinessKeyFor(c.config.MyUrl())
	releaseErr := c.client.Del(ctx, myLivelinessKey).Err()
	if releaseErr == nil {
		return nil
	}
	// got error - was it still deleted?
	readErr := c.client.Get(ctx, myLivelinessKey).Err()
	if errors.Is(readErr, redis.Nil) {
		return nil
	}
	return releaseErr
}

func (c *SeqCoordinator) retryAfterRedisError() time.Duration {
	c.redisErrors++
	retryIn := c.config.RetryInterval * time.Duration(c.redisErrors)
	if retryIn > c.config.UpdateInterval {
		retryIn = c.config.UpdateInterval
	}
	return retryIn
}

func (c *SeqCoordinator) noRedisError() time.Duration {
	c.redisErrors = 0
	return c.config.UpdateInterval
}

// update for the prev known-chosen sequencer (no need to load new messages)
func (c *SeqCoordinator) updatePrevKnownChosen(ctx context.Context, nextChosen string) time.Duration {
	if nextChosen != c.config.MyUrl() {
		// was the active sequencer, but no longer
		atomicTimeWrite(&c.lockoutUntil, time.Time{})
		setPrevChosenTo := nextChosen
		if c.sequencer != nil {
			err := c.sequencer.ForwardTo(nextChosen)
			if err != nil {
				// The error was already logged in ForwardTo, just clean up state.
				// Setting prevChosenSequencer to an empty string will cause the next update to attempt to reconnect.
				setPrevChosenTo = ""
			}
		}
		if err := c.chosenOneRelease(ctx); err != nil {
			log.Warn("coordinator failed chosen one release", "err", err)
			return c.retryAfterRedisError()
		}
		c.prevChosenSequencer = setPrevChosenTo
		log.Info("released chosen-coordinator lock", "nextChosen", nextChosen)
		return c.noRedisError()
	}
	// Was, and still, the active sequencer
	if time.Now().Add(c.config.UpdateInterval / 3).After(atomicTimeRead(&c.lockoutUntil)) {
		// if we recently sequenced - no need for an update
		return c.noRedisError()
	}
	localMsgCount, err := c.streamer.GetMessageCount()
	if err != nil {
		log.Error("coordinator cannot read message count", "err", err)
		return c.config.UpdateInterval
	}
	err = c.chosenOneUpdate(ctx, localMsgCount, localMsgCount, nil)
	if err != nil {
		log.Warn("coordinator failed chosen-one keepalive", "err", err)
		return c.retryAfterRedisError()
	}
	c.reportedAlive = true
	return c.noRedisError()
}

func (c *SeqCoordinator) update(ctx context.Context) time.Duration {
	chosenSeq, err := c.RecommendLiveSequencer(ctx)
	if err != nil {
		log.Warn("coordinator failed finding live sequencer", "err", err)
		return c.retryAfterRedisError()
	}
	if c.prevChosenSequencer == c.config.MyUrl() {
		return c.updatePrevKnownChosen(ctx, chosenSeq)
	}
	if chosenSeq != c.config.MyUrl() && chosenSeq != c.prevChosenSequencer {
		var err error
		if c.sequencer != nil {
			err = c.sequencer.ForwardTo(chosenSeq)
		}
		if err == nil {
			c.prevChosenSequencer = chosenSeq
			log.Info("chosen sequencer changed", "chosen", chosenSeq)
		} else {
			// The error was already logged in ForwardTo, just clean up state.
			// Next run this will attempt to reconnect.
			c.prevChosenSequencer = ""
		}
	}

	// read messages from redis
	localMsgCount, err := c.streamer.GetMessageCount()
	if err != nil {
		log.Error("cannot read message count", "err", err)
		return c.config.UpdateInterval
	}
	remoteMsgCount, err := c.GetRemoteMsgCount()
	if err != nil {
		log.Warn("cannot get remote message count", "err", err)
		return c.retryAfterRedisError()
	}
	readUntil := remoteMsgCount
	if readUntil > localMsgCount+c.config.MaxMsgPerPoll {
		readUntil = localMsgCount + c.config.MaxMsgPerPoll
	}
	var messages []arbstate.MessageWithMetadata
	msgToRead := localMsgCount
	var msgReadErr error
	for msgToRead < readUntil {
		var resString string
		resString, msgReadErr = c.client.Get(ctx, messageKeyFor(msgToRead)).Result()
		if msgReadErr != nil {
			log.Warn("coordinator failed reading message", "pos", msgToRead, "err", msgReadErr)
			break
		}
		rsBytes := []byte(resString)
		var sigString string
		var sigBytes []byte
		sigString, msgReadErr = c.client.Get(ctx, messageSigKeyFor(msgToRead)).Result()
		if errors.Is(msgReadErr, redis.Nil) {
			// no separate signature. Try reading old-style sig
			if len(rsBytes) < 32 {
				log.Warn("signature not found for msg", "pos", msgToRead)
				msgReadErr = errors.New("signature not found")
				break
			}
			sigBytes = rsBytes[:32]
			rsBytes = rsBytes[32:]
		} else if msgReadErr != nil {
			log.Warn("coordinator failed reading sig", "pos", msgToRead, "err", msgReadErr)
			break
		} else {
			sigBytes = []byte(sigString)
		}
		var valid bool
		valid, msgReadErr = c.signer.VerifySignature(ctx, sigBytes, arbmath.UintToBytes(uint64(msgToRead)), rsBytes)
		if msgReadErr != nil || !valid {
			log.Warn("coordinator failed verifying message signature", "pos", msgToRead, "valid", valid, "err", msgReadErr)
			break
		}
		var message arbstate.MessageWithMetadata
		err = json.Unmarshal(rsBytes, &message)
		if err != nil {
			log.Warn("coordinator failed to parse message from redis", "pos", msgToRead, "err", err)
			msgReadErr = fmt.Errorf("failed to parse message: %w", err)
			// redis messages spelled "INVALID" will be parsed as invalid L1 message, but only one at a time
			if len(messages) > 0 || string(rsBytes) != INVALID_VAL {
				break
			}
			lastDelayedMsg := uint64(0)
			if msgToRead > 0 {
				prevMsg, err := c.streamer.GetMessage(msgToRead - 1)
				if err != nil {
					log.Error("coordinator failed to get msg", "pos", msgToRead-1)
					break
				}
				lastDelayedMsg = prevMsg.DelayedMessagesRead
			}
			message = arbstate.MessageWithMetadata{
				Message:             arbstate.InvalidL1Message,
				DelayedMessagesRead: lastDelayedMsg,
			}
		}
		messages = append(messages, message)
		msgToRead++
	}
	if len(messages) > 0 {
		if err := c.streamer.AddMessages(localMsgCount, false, messages); err != nil {
			log.Warn("coordinator failed to add messages", "err", err, "pos", localMsgCount, "length", len(messages))
		} else {
			localMsgCount = msgToRead
		}
	}

	if c.config.MyUrl() == INVALID_URL {
		return c.noRedisError()
	}

	// can take over as main sequencer?
	if localMsgCount >= remoteMsgCount && chosenSeq == c.config.MyUrl() {
		if c.sequencer == nil {
			log.Error("myurl main sequencer, but no sequencer exists")
			return c.noRedisError()
		}
		err := c.chosenOneUpdate(ctx, localMsgCount, localMsgCount, nil)
		if err != nil {
			// this could be just new messages we didn't get yet - even then, we should retry soon
			log.Info("sequencer failed to become chosen", "err", err, "msgcount", localMsgCount)
			// make sure we're marked alive
			if err := c.livelinessUpdate(ctx); err != nil {
				log.Warn("failed to update liveliness", "err", err)
			}
			return c.retryAfterRedisError()
		}
		log.Info("caught chosen-coordinator lock")
		c.sequencer.DontForward()
		c.prevChosenSequencer = c.config.MyUrl()
		return c.noRedisError()
	}

	// update liveliness
	var livelinessErr error
	if c.sync.Synced() {
		livelinessErr = c.livelinessUpdate(ctx)
		if livelinessErr == nil {
			c.reportedAlive = true
		}
	} else if c.reportedAlive {
		livelinessErr = c.livelinessRelease(ctx)
		if livelinessErr == nil {
			c.reportedAlive = false
		}
	}
	if livelinessErr != nil {
		log.Warn("coordinator failed to post liveness", "err", err)
	}

	if (livelinessErr != nil) || (msgReadErr != nil) {
		return c.retryAfterRedisError()
	}
	return c.noRedisError()
}

func (c *SeqCoordinator) DebugPrint() string {
	return fmt.Sprint("Url:", c.config.MyUrl(),
		" prevChosenSequencer:", c.prevChosenSequencer,
		" reportedAlive:", c.reportedAlive,
		" lockoutUntil:", c.lockoutUntil,
		" redisErrors:", c.redisErrors)
}

type seqCoordinatorChosenHealthcheck struct {
	c *SeqCoordinator
}

func (h seqCoordinatorChosenHealthcheck) ServeHTTP(response http.ResponseWriter, _ *http.Request) {
	if h.c.CurrentlyChosen() {
		response.WriteHeader(http.StatusOK)
	} else {
		response.WriteHeader(http.StatusServiceUnavailable)
	}
}

func (c *SeqCoordinator) launchHealthcheckServer(ctx context.Context) {
	server := &http.Server{
		Addr:              c.config.ChosenHealthcheckAddr,
		Handler:           seqCoordinatorChosenHealthcheck{c},
		ReadHeaderTimeout: 5 * time.Second,
	}

	go func() {
		<-ctx.Done()
		err := server.Shutdown(ctx)
		if err != nil && !errors.Is(err, context.Canceled) && !errors.Is(err, context.DeadlineExceeded) {
			log.Warn("error shutting down coordinator chosen healthcheck server", "err", err)
		}
	}()

	err := server.ListenAndServe()
	if err != nil && !errors.Is(err, http.ErrServerClosed) {
		log.Warn("error serving coordinator chosen healthcheck server", "err", err)
	}
}

func (c *SeqCoordinator) Start(ctxIn context.Context) {
	c.StopWaiter.Start(ctxIn, c)
	c.CallIteratively(c.update)
	if c.config.ChosenHealthcheckAddr != "" {
		c.StopWaiter.LaunchThread(c.launchHealthcheckServer)
	}
}

func (c *SeqCoordinator) StopAndWait() {
	if c.CurrentlyChosen() {
		_ = c.chosenOneRelease(c.GetContext())
	}
	if c.reportedAlive {
		_ = c.livelinessRelease(c.GetContext())
	}
	c.StopWaiter.StopAndWait()
	_ = c.client.Close()
}

func (c *SeqCoordinator) CurrentlyChosen() bool {
	return time.Now().Before(atomicTimeRead(&c.lockoutUntil))
}

func (c *SeqCoordinator) SequencingMessage(pos arbutil.MessageIndex, msg *arbstate.MessageWithMetadata) error {
	if !c.CurrentlyChosen() {
		return fmt.Errorf("%w: not main sequencer", ErrRetrySequencer)
	}
	if err := c.chosenOneUpdate(c.GetContext(), pos, pos+1, msg); err != nil {
		return err
	}
	return nil
}<|MERGE_RESOLUTION|>--- conflicted
+++ resolved
@@ -29,21 +29,9 @@
 	"github.com/offchainlabs/nitro/util/stopwaiter"
 )
 
-<<<<<<< HEAD
-const CHOSENSEQ_KEY string = "coordinator.chosen"              // Never overwritten. Expires or released only
-const MSG_COUNT_KEY string = "coordinator.msgCount"            // Only written by sequencer holding CHOSEN key
-const PRIORITIES_KEY string = "coordinator.priorities"         // Read only
-const LIVELINESS_KEY_PREFIX string = "coordinator.liveliness." // Per server. Only written by self
-const MESSAGE_KEY_PREFIX string = "coordinator.msg."           // Per Message. Only written by sequencer holding CHOSEN
-const SIGNATURE_KEY_PREFIX string = "coordinator.msg.sig."     // Per Message. Only written by sequencer holding CHOSEN
-const LIVELINESS_VAL string = "OK"
-const INVALID_VAL string = "INVALID"
-const INVALID_URL string = "<?INVALID-URL?>"
-=======
 var (
 	isActiveSequencer = metrics.NewRegisteredGauge("arb/sequencer/active", nil)
 )
->>>>>>> 18ebe167
 
 type SeqCoordinator struct {
 	stopwaiter.StopWaiter
@@ -53,12 +41,7 @@
 	sync      *SyncMonitor
 	streamer  *TransactionStreamer
 	sequencer *Sequencer
-<<<<<<< HEAD
-	client    redis.UniversalClient
 	signer    *signature.SignVerify
-=======
-	signer    *simple_hmac.SimpleHmac
->>>>>>> 18ebe167
 	config    SeqCoordinatorConfig
 
 	prevChosenSequencer string
@@ -71,7 +54,6 @@
 }
 
 type SeqCoordinatorConfig struct {
-<<<<<<< HEAD
 	Enable                bool                       `koanf:"enable"`
 	ChosenHealthcheckAddr string                     `koanf:"chosen-healthcheck-addr"`
 	RedisUrl              string                     `koanf:"redis-url"`
@@ -81,21 +63,8 @@
 	UpdateInterval        time.Duration              `koanf:"update-interval"`
 	RetryInterval         time.Duration              `koanf:"retry-interval"`
 	MaxMsgPerPoll         arbutil.MessageIndex       `koanf:"msg-per-poll"`
-	MyUrl                 string                     `koanf:"my-url"`
+	MyUrlImpl             string                     `koanf:"my-url"`
 	Signing               signature.SignVerifyConfig `koanf:"signer"`
-=======
-	Enable                bool                         `koanf:"enable"`
-	ChosenHealthcheckAddr string                       `koanf:"chosen-healthcheck-addr"`
-	RedisUrl              string                       `koanf:"redis-url"`
-	LockoutDuration       time.Duration                `koanf:"lockout-duration"`
-	LockoutSpare          time.Duration                `koanf:"lockout-spare"`
-	SeqNumDuration        time.Duration                `koanf:"seq-num-duration"`
-	UpdateInterval        time.Duration                `koanf:"update-interval"`
-	RetryInterval         time.Duration                `koanf:"retry-interval"`
-	MaxMsgPerPoll         arbutil.MessageIndex         `koanf:"msg-per-poll"`
-	MyUrlImpl             string                       `koanf:"my-url"`
-	Signing               simple_hmac.SimpleHmacConfig `koanf:"signer"`
->>>>>>> 18ebe167
 }
 
 func (c *SeqCoordinatorConfig) MyUrl() string {
@@ -116,13 +85,8 @@
 	f.Duration(prefix+".update-interval", DefaultSeqCoordinatorConfig.UpdateInterval, "")
 	f.Duration(prefix+".retry-interval", DefaultSeqCoordinatorConfig.RetryInterval, "")
 	f.Uint16(prefix+".msg-per-poll", uint16(DefaultSeqCoordinatorConfig.MaxMsgPerPoll), "will only be marked live if not too far behind")
-<<<<<<< HEAD
-	f.String(prefix+".my-url", DefaultSeqCoordinatorConfig.MyUrl, "url for this sequencer if it is the chosen")
+	f.String(prefix+".my-url", DefaultSeqCoordinatorConfig.MyUrlImpl, "url for this sequencer if it is the chosen")
 	signature.SignVerifyConfigAddOptions(prefix+".signer", f)
-=======
-	f.String(prefix+".my-url", DefaultSeqCoordinatorConfig.MyUrlImpl, "url for this sequencer if it is the chosen")
-	simple_hmac.SimpleHmacConfigAddOptions(prefix+".signer", f)
->>>>>>> 18ebe167
 }
 
 var DefaultSeqCoordinatorConfig = SeqCoordinatorConfig{
@@ -135,12 +99,8 @@
 	UpdateInterval:        time.Duration(5) * time.Second,
 	RetryInterval:         time.Second,
 	MaxMsgPerPoll:         2000,
-<<<<<<< HEAD
-	MyUrl:                 INVALID_URL,
+	MyUrlImpl:             INVALID_URL,
 	Signing:               signature.DefaultSignVerifyConfig,
-=======
-	MyUrlImpl:             INVALID_URL,
->>>>>>> 18ebe167
 }
 
 var TestSeqCoordinatorConfig = SeqCoordinatorConfig{
@@ -152,21 +112,12 @@
 	UpdateInterval:  time.Millisecond * 10,
 	RetryInterval:   time.Millisecond * 3,
 	MaxMsgPerPoll:   20,
-<<<<<<< HEAD
-	MyUrl:           INVALID_URL,
+	MyUrlImpl:       INVALID_URL,
 	Signing:         signature.DefaultSignVerifyConfig,
 }
 
 func NewSeqCoordinator(dataSigner signature.DataSignerFunc, bpvalidator *contracts.BatchPosterVerifier, streamer *TransactionStreamer, sequencer *Sequencer, sync *SyncMonitor, config SeqCoordinatorConfig) (*SeqCoordinator, error) {
-	redisClient, err := redisutil.RedisClientFromURL(config.RedisUrl)
-=======
-	MyUrlImpl:       INVALID_URL,
-	Signing:         simple_hmac.TestSimpleHmacConfig,
-}
-
-func NewSeqCoordinator(streamer *TransactionStreamer, sequencer *Sequencer, sync *SyncMonitor, config SeqCoordinatorConfig) (*SeqCoordinator, error) {
 	redisCoordinator, err := NewRedisCoordinator(config.RedisUrl)
->>>>>>> 18ebe167
 	if err != nil {
 		return nil, err
 	}
@@ -222,17 +173,6 @@
 
 func livelinessKeyFor(url string) string { return LIVELINESS_KEY_PREFIX + url }
 
-<<<<<<< HEAD
-func messageKeyFor(pos arbutil.MessageIndex) string {
-	return fmt.Sprintf("%s%d", MESSAGE_KEY_PREFIX, pos)
-}
-
-func messageSigKeyFor(pos arbutil.MessageIndex) string {
-	return fmt.Sprintf("%s%d", SIGNATURE_KEY_PREFIX, pos)
-}
-
-=======
->>>>>>> 18ebe167
 func execTestPipe(pipe redis.Pipeliner, ctx context.Context) error {
 	cmders, err := pipe.Exec(ctx)
 	if err != nil {
@@ -331,15 +271,8 @@
 		if wasEmpty {
 			pipe.Set(ctx, CHOSENSEQ_KEY, c.config.MyUrl(), initialDuration)
 		}
-<<<<<<< HEAD
 		pipe.Set(ctx, MSG_COUNT_KEY, msgCountMsg, c.config.SeqNumDuration)
-		myLivelinessKey := livelinessKeyFor(c.config.MyUrl)
-=======
-		var msgCountBytes [8]byte
-		binary.BigEndian.PutUint64(msgCountBytes[:], uint64(msgCountToWrite))
-		pipe.Set(ctx, MSG_COUNT_KEY, c.signer.SignMessage(nil, msgCountBytes[:]), c.config.SeqNumDuration)
 		myLivelinessKey := livelinessKeyFor(c.config.MyUrl())
->>>>>>> 18ebe167
 		pipe.Set(ctx, myLivelinessKey, LIVELINESS_VAL, initialDuration)
 		if messageData != nil {
 			pipe.Set(ctx, messageKeyFor(msgCountToWrite-1), *messageData, c.config.SeqNumDuration)
@@ -375,19 +308,7 @@
 	if err != nil {
 		return 0, err
 	}
-<<<<<<< HEAD
 	return c.signedBytesToMsgCount(ctx, []byte(resStr))
-=======
-	resBytes := []byte(resStr)
-	resBytes, err = c.signer.VerifyMessageSignature(nil, resBytes)
-	if err != nil {
-		return 0, err
-	}
-	if len(resBytes) != 8 {
-		return 0, fmt.Errorf("unexpected msg count value length %v", len(resBytes))
-	}
-	return arbutil.MessageIndex(binary.BigEndian.Uint64(resBytes)), nil
->>>>>>> 18ebe167
 }
 
 func (c *SeqCoordinator) GetRemoteMsgCount() (arbutil.MessageIndex, error) {
