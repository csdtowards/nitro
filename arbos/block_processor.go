--- conflicted
+++ resolved
@@ -207,8 +207,6 @@
 	}
 
 	binary.BigEndian.PutUint64(b.header.Nonce[:], delayedMessagesRead)
-	FinalizeBlock(b.header, b.txes, b.receipts, b.statedb, b.chainContext)
-
 	b.header.Root = b.statedb.IntermediateRoot(true)
 
 	// Touch up the block hashes in receipts
@@ -221,15 +219,12 @@
 		}
 	}
 
-<<<<<<< HEAD
 	block := types.NewBlock(b.header, b.txes, nil, b.receipts, trie.NewStackTrie(nil))
 
+	FinalizeBlock(b.header, b.txes, b.receipts, b.statedb)
+
+	// Reset the block builder for the next block
 	receipts := b.receipts
-=======
-	FinalizeBlock(b.header, b.txes, b.receipts, b.statedb)
->>>>>>> 11f38265
-
-	// Reset the block builder for the next block
 	*b = *NewBlockBuilder(b.statedb, block.Header(), b.chainContext)
 	return block, receipts, b.statedb
 }
