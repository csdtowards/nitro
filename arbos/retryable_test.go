package arbos

import (
	"math/big"
	"testing"

	"github.com/offchainlabs/arbstate/arbos/arbosState"

	"github.com/ethereum/go-ethereum/common"
)

func TestOpenNonexistentRetryable(t *testing.T) {
	state := arbosState.OpenArbosStateForTesting(t)
	id := common.BigToHash(big.NewInt(978645611142))
	lastTimestamp, err := state.LastTimestampSeen()
	Require(t, err)
	retryable, err := state.RetryableState().OpenRetryable(id, lastTimestamp)
	Require(t, err)
	if retryable != nil {
		Fail(t)
	}
}

func TestOpenExpiredRetryable(t *testing.T) {
	state := arbosState.OpenArbosStateForTesting(t)
	originalTimestamp, err := state.LastTimestampSeen()
	Require(t, err)
	newTimestamp := originalTimestamp + 42
	state.SetLastTimestampSeen(newTimestamp)

	id := common.BigToHash(big.NewInt(978645611142))
	timeout := originalTimestamp // in the past
	from := common.BytesToAddress([]byte{3, 4, 5})
	to := common.BytesToAddress([]byte{6, 7, 8, 9})
	callvalue := big.NewInt(0)
<<<<<<< HEAD
	beneficiary := common.BytesToAddress([]byte{10, 11, 12, 13, 14})
	calldata := []byte{42}
	lastTimestamp := state.LastTimestampSeen()
	_ = state.RetryableState().CreateRetryable(&lastTimestamp, id, timeout, from, to, callvalue, beneficiary, calldata)
=======
	beneficiary := common.BytesToAddress([]byte{3, 1, 4, 1, 5, 9, 2, 6})
	calldata := []byte{42}
	retryableState := state.RetryableState()

	timestamp, err := state.LastTimestampSeen()
	Require(t, err)
	_, err = retryableState.CreateRetryable(timestamp, id, timeout, from, &to, callvalue, beneficiary, calldata)
	Require(t, err)
>>>>>>> 14b7b74f

	timestamp, err = state.LastTimestampSeen()
	Require(t, err)
	reread, err := retryableState.OpenRetryable(id, timestamp)
	Require(t, err)
	if reread != nil {
		Fail(t)
	}
}

func TestRetryableCreate(t *testing.T) {
	state := arbosState.OpenArbosStateForTesting(t)
	id := common.BigToHash(big.NewInt(978645611142))
	lastTimestamp, err := state.LastTimestampSeen()
	Require(t, err)

	timeout := lastTimestamp + 10000000
	from := common.BytesToAddress([]byte{3, 4, 5})
	to := common.BytesToAddress([]byte{6, 7, 8, 9})
	callvalue := big.NewInt(0)
<<<<<<< HEAD
	beneficiary := common.BytesToAddress([]byte{10, 11, 12, 13, 14})
=======
	beneficiary := common.BytesToAddress([]byte{3, 1, 4, 1, 5, 9, 2, 6})
>>>>>>> 14b7b74f
	calldata := make([]byte, 42)
	for i := range calldata {
		calldata[i] = byte(i + 3)
	}
	rstate := state.RetryableState()
<<<<<<< HEAD
	lastTimestamp := state.LastTimestampSeen()
	retryable := rstate.CreateRetryable(&lastTimestamp, id, timeout, from, to, callvalue, beneficiary, calldata)
=======
	retryable, err := rstate.CreateRetryable(lastTimestamp, id, timeout, from, &to, callvalue, beneficiary, calldata)
	Require(t, err)
>>>>>>> 14b7b74f

	reread, err := rstate.OpenRetryable(id, lastTimestamp)
	Require(t, err)
	if reread == nil {
		Fail(t)
	}
	equal, err := reread.Equals(retryable)
	Require(t, err)

	if !equal {
		Fail(t)
	}
}<|MERGE_RESOLUTION|>--- conflicted
+++ resolved
@@ -33,12 +33,6 @@
 	from := common.BytesToAddress([]byte{3, 4, 5})
 	to := common.BytesToAddress([]byte{6, 7, 8, 9})
 	callvalue := big.NewInt(0)
-<<<<<<< HEAD
-	beneficiary := common.BytesToAddress([]byte{10, 11, 12, 13, 14})
-	calldata := []byte{42}
-	lastTimestamp := state.LastTimestampSeen()
-	_ = state.RetryableState().CreateRetryable(&lastTimestamp, id, timeout, from, to, callvalue, beneficiary, calldata)
-=======
 	beneficiary := common.BytesToAddress([]byte{3, 1, 4, 1, 5, 9, 2, 6})
 	calldata := []byte{42}
 	retryableState := state.RetryableState()
@@ -47,7 +41,6 @@
 	Require(t, err)
 	_, err = retryableState.CreateRetryable(timestamp, id, timeout, from, &to, callvalue, beneficiary, calldata)
 	Require(t, err)
->>>>>>> 14b7b74f
 
 	timestamp, err = state.LastTimestampSeen()
 	Require(t, err)
@@ -68,23 +61,14 @@
 	from := common.BytesToAddress([]byte{3, 4, 5})
 	to := common.BytesToAddress([]byte{6, 7, 8, 9})
 	callvalue := big.NewInt(0)
-<<<<<<< HEAD
-	beneficiary := common.BytesToAddress([]byte{10, 11, 12, 13, 14})
-=======
 	beneficiary := common.BytesToAddress([]byte{3, 1, 4, 1, 5, 9, 2, 6})
->>>>>>> 14b7b74f
 	calldata := make([]byte, 42)
 	for i := range calldata {
 		calldata[i] = byte(i + 3)
 	}
 	rstate := state.RetryableState()
-<<<<<<< HEAD
-	lastTimestamp := state.LastTimestampSeen()
-	retryable := rstate.CreateRetryable(&lastTimestamp, id, timeout, from, to, callvalue, beneficiary, calldata)
-=======
 	retryable, err := rstate.CreateRetryable(lastTimestamp, id, timeout, from, &to, callvalue, beneficiary, calldata)
 	Require(t, err)
->>>>>>> 14b7b74f
 
 	reread, err := rstate.OpenRetryable(id, lastTimestamp)
 	Require(t, err)
