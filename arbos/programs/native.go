// Copyright 2022-2024, Offchain Labs, Inc.
// For license information, see https://github.com/nitro/blob/master/LICENSE

//go:build !wasm
// +build !wasm

package programs

/*
#cgo CFLAGS: -g -Wall -I../../target/include/
#cgo LDFLAGS: ${SRCDIR}/../../target/lib/libstylus.a -ldl -lm
#include "arbitrator.h"

typedef uint8_t u8;
typedef uint16_t u16;
typedef uint32_t u32;
typedef uint64_t u64;
typedef size_t usize;
*/
import "C"
import (
	"errors"
	"fmt"

	"github.com/ethereum/go-ethereum/common"
	"github.com/ethereum/go-ethereum/core"
	"github.com/ethereum/go-ethereum/core/rawdb"
	"github.com/ethereum/go-ethereum/core/state"
	"github.com/ethereum/go-ethereum/core/vm"
	"github.com/ethereum/go-ethereum/log"
	"github.com/offchainlabs/nitro/arbos/burn"
	"github.com/offchainlabs/nitro/arbos/util"
	"github.com/offchainlabs/nitro/arbutil"
)

type u8 = C.uint8_t
type u16 = C.uint16_t
type u32 = C.uint32_t
type u64 = C.uint64_t
type usize = C.size_t
type cbool = C._Bool
type bytes20 = C.Bytes20
type bytes32 = C.Bytes32
type rustBytes = C.RustBytes
type rustSlice = C.RustSlice

func activateProgram(
	db vm.StateDB,
	program common.Address,
	codehash common.Hash,
	wasm []byte,
	page_limit uint16,
	version uint16,
	debug bool,
	burner burn.Burner,
) (*activationInfo, error) {
	info, asm, module, err := activateProgramInternal(db, program, codehash, wasm, page_limit, version, debug, burner.GasLeft())
	if err != nil {
		return nil, err
	}
	db.ActivateWasm(info.moduleHash, asm, module)
	return info, nil
}

func activateProgramInternal(
	db vm.StateDB,
	program common.Address,
	codehash common.Hash,
	wasm []byte,
	page_limit uint16,
	version uint16,
	debug bool,
	gasLeft *uint64,
) (*activationInfo, []byte, []byte, error) {
	output := &rustBytes{}
	asmLen := usize(0)
	moduleHash := &bytes32{}
	stylusData := &C.StylusData{}
	codeHash := hashToBytes32(codehash)

	status := userStatus(C.stylus_activate(
		goSlice(wasm),
		u16(page_limit),
		u16(version),
		cbool(debug),
		output,
		&asmLen,
		&codeHash,
		moduleHash,
		stylusData,
		(*u64)(gasLeft),
	))

	data, msg, err := status.toResult(output.intoBytes(), debug)
	if err != nil {
		if debug {
			log.Warn("activation failed", "err", err, "msg", msg, "program", program)
		}
		if errors.Is(err, vm.ErrExecutionReverted) {
			return nil, nil, nil, fmt.Errorf("%w: %s", ErrProgramActivation, msg)
		}
		return nil, nil, nil, err
	}

	hash := moduleHash.toHash()
	split := int(asmLen)
	asm := data[:split]
	module := data[split:]

	info := &activationInfo{
		moduleHash:    hash,
		initGas:       uint16(stylusData.init_cost),
		cachedInitGas: uint16(stylusData.cached_init_cost),
		asmEstimate:   uint32(stylusData.asm_estimate),
		footprint:     uint16(stylusData.footprint),
	}
	return info, asm, module, err
}

func getLocalAsm(statedb vm.StateDB, moduleHash common.Hash, address common.Address, pagelimit uint16, time uint64, debugMode bool, program Program) ([]byte, error) {
	localAsm, err := statedb.TryGetActivatedAsm(moduleHash)
	if err == nil && len(localAsm) > 0 {
		return localAsm, nil
	}

	codeHash := statedb.GetCodeHash(address)

	wasm, err := getWasm(statedb, address)
	if err != nil {
		log.Error("Failed to reactivate program: getWasm", "address", address, "expected moduleHash", moduleHash, "err", err)
		return nil, fmt.Errorf("failed to reactivate program address: %v err: %w", address, err)
	}

	unlimitedGas := uint64(0xffffffffffff)
	// we know program is activated, so it must be in correct version and not use too much memory
	info, asm, module, err := activateProgramInternal(statedb, address, codeHash, wasm, pagelimit, program.version, debugMode, &unlimitedGas)
	if err != nil {
		log.Error("failed to reactivate program", "address", address, "expected moduleHash", moduleHash, "err", err)
		return nil, fmt.Errorf("failed to reactivate program address: %v err: %w", address, err)
	}

	if info.moduleHash != moduleHash {
		log.Error("failed to reactivate program", "address", address, "expected moduleHash", moduleHash, "got", info.moduleHash)
		return nil, fmt.Errorf("failed to reactivate program. address: %v, expected ModuleHash: %v", address, moduleHash)
	}

	currentHoursSince := hoursSinceArbitrum(time)
	if currentHoursSince > program.activatedAt {
		// stylus program is active on-chain, and was activated in the past
		// so we store it directly to database
		batch := statedb.Database().WasmStore().NewBatch()
		rawdb.WriteActivation(batch, moduleHash, asm, module)
		if err := batch.Write(); err != nil {
			log.Error("failed writing re-activation to state", "address", address, "err", err)
		}
	} else {
		// program activated recently, possibly in this eth_call
		// store it to statedb. It will be stored to database if statedb is commited
		statedb.ActivateWasm(info.moduleHash, asm, module)
	}
	return asm, nil
}

func callProgram(
	address common.Address,
	moduleHash common.Hash,
	localAsm []byte,
	scope *vm.ScopeContext,
	interpreter *vm.EVMInterpreter,
	tracingInfo *util.TracingInfo,
	calldata []byte,
	evmData *EvmData,
	stylusParams *ProgParams,
	memoryModel *MemoryModel,
) ([]byte, error) {
	db := interpreter.Evm().StateDB
<<<<<<< HEAD
	debug := stylusParams.debugMode
=======
	asm := db.GetActivatedAsm(moduleHash)
	debug := stylusParams.DebugMode
>>>>>>> 95910cf4

	if len(localAsm) == 0 {
		log.Error("missing asm", "program", address, "module", moduleHash)
		panic("missing asm")
	}

	if db, ok := db.(*state.StateDB); ok {
		db.RecordProgram(moduleHash)
	}

	evmApi := newApi(interpreter, tracingInfo, scope, memoryModel)
	defer evmApi.drop()

	output := &rustBytes{}
	status := userStatus(C.stylus_call(
		goSlice(localAsm),
		goSlice(calldata),
		stylusParams.encode(),
		evmApi.cNative,
		evmData.encode(),
		cbool(debug),
		output,
		(*u64)(&scope.Contract.Gas),
	))

	depth := interpreter.Depth()
	data, msg, err := status.toResult(output.intoBytes(), debug)
	if status == userFailure && debug {
		log.Warn("program failure", "err", err, "msg", msg, "program", address, "depth", depth)
	}
	return data, err
}

//export handleReqImpl
func handleReqImpl(apiId usize, req_type u32, data *rustSlice, costPtr *u64, out_response *C.GoSliceData, out_raw_data *C.GoSliceData) {
	api := getApi(apiId)
	reqData := data.read()
	reqType := RequestType(req_type - EvmApiMethodReqOffset)
	response, raw_data, cost := api.handler(reqType, reqData)
	*costPtr = u64(cost)
	api.pinAndRef(response, out_response)
	api.pinAndRef(raw_data, out_raw_data)
}

// Caches a program in Rust. We write a record so that we can undo on revert.
// For gas estimation and eth_call, we ignore permanent updates and rely on Rust's LRU.
func cacheProgram(db vm.StateDB, module common.Hash, program Program, params *StylusParams, debug bool, time uint64, runMode core.MessageRunMode) {
	if runMode == core.MessageCommitMode {
		// address is only used for logging
		asm, err := getLocalAsm(db, module, common.Address{}, params.PageLimit, time, debug, program)
		if err != nil {
			panic("unable to recreate wasm")
		}
		state.CacheWasmRust(asm, module, program.version, debug)
		db.RecordCacheWasm(state.CacheWasm{ModuleHash: module, Version: program.version, Debug: debug})
	}
}

// Evicts a program in Rust. We write a record so that we can undo on revert, unless we don't need to (e.g. expired)
// For gas estimation and eth_call, we ignore permanent updates and rely on Rust's LRU.
func evictProgram(db vm.StateDB, module common.Hash, version uint16, debug bool, runMode core.MessageRunMode, forever bool) {
	if runMode == core.MessageCommitMode {
		state.EvictWasmRust(module, version, debug)
		if !forever {
			db.RecordEvictWasm(state.EvictWasm{ModuleHash: module, Version: version, Debug: debug})
		}
	}
}

func init() {
	state.CacheWasmRust = func(asm []byte, moduleHash common.Hash, version uint16, debug bool) {
		C.stylus_cache_module(goSlice(asm), hashToBytes32(moduleHash), u16(version), cbool(debug))
	}
	state.EvictWasmRust = func(moduleHash common.Hash, version uint16, debug bool) {
		C.stylus_evict_module(hashToBytes32(moduleHash), u16(version), cbool(debug))
	}
}

func (value bytes32) toHash() common.Hash {
	hash := common.Hash{}
	for index, b := range value.bytes {
		hash[index] = byte(b)
	}
	return hash
}

func hashToBytes32(hash common.Hash) bytes32 {
	value := bytes32{}
	for index, b := range hash.Bytes() {
		value.bytes[index] = u8(b)
	}
	return value
}

func addressToBytes20(addr common.Address) bytes20 {
	value := bytes20{}
	for index, b := range addr.Bytes() {
		value.bytes[index] = u8(b)
	}
	return value
}

func (slice *rustSlice) read() []byte {
	return arbutil.PointerToSlice((*byte)(slice.ptr), int(slice.len))
}

func (vec *rustBytes) read() []byte {
	return arbutil.PointerToSlice((*byte)(vec.ptr), int(vec.len))
}

func (vec *rustBytes) intoBytes() []byte {
	slice := vec.read()
	vec.drop()
	return slice
}

func (vec *rustBytes) drop() {
	C.stylus_drop_vec(*vec)
}

func goSlice(slice []byte) C.GoSliceData {
	return C.GoSliceData{
		ptr: (*u8)(arbutil.SliceToPointer(slice)),
		len: usize(len(slice)),
	}
}

func (params *ProgParams) encode() C.StylusConfig {
	pricing := C.PricingParams{
		ink_price: u32(params.InkPrice.ToUint32()),
	}
	return C.StylusConfig{
		version:   u16(params.Version),
		max_depth: u32(params.MaxDepth),
		pricing:   pricing,
	}
}

func (data *EvmData) encode() C.EvmData {
	return C.EvmData{
		block_basefee:    hashToBytes32(data.blockBasefee),
		chainid:          u64(data.chainId),
		block_coinbase:   addressToBytes20(data.blockCoinbase),
		block_gas_limit:  u64(data.blockGasLimit),
		block_number:     u64(data.blockNumber),
		block_timestamp:  u64(data.blockTimestamp),
		contract_address: addressToBytes20(data.contractAddress),
		module_hash:      hashToBytes32(data.moduleHash),
		msg_sender:       addressToBytes20(data.msgSender),
		msg_value:        hashToBytes32(data.msgValue),
		tx_gas_price:     hashToBytes32(data.txGasPrice),
		tx_origin:        addressToBytes20(data.txOrigin),
		reentrant:        u32(data.reentrant),
		return_data_len:  0,
		cached:           cbool(data.cached),
		tracing:          cbool(data.tracing),
	}
}<|MERGE_RESOLUTION|>--- conflicted
+++ resolved
@@ -174,12 +174,7 @@
 	memoryModel *MemoryModel,
 ) ([]byte, error) {
 	db := interpreter.Evm().StateDB
-<<<<<<< HEAD
-	debug := stylusParams.debugMode
-=======
-	asm := db.GetActivatedAsm(moduleHash)
 	debug := stylusParams.DebugMode
->>>>>>> 95910cf4
 
 	if len(localAsm) == 0 {
 		log.Error("missing asm", "program", address, "module", moduleHash)
