// SPDX-License-Identifier: Apache-2.0

/*
 * Copyright 2020, Offchain Labs, Inc.
 *
 * Licensed under the Apache License, Version 2.0 (the "License");
 * you may not use this file except in compliance with the License.
 * You may obtain a copy of the License at
 *
 *    http://www.apache.org/licenses/LICENSE-2.0
 *
 * Unless required by applicable law or agreed to in writing, software
 * distributed under the License is distributed on an "AS IS" BASIS,
 * WITHOUT WARRANTIES OR CONDITIONS OF ANY KIND, either express or implied.
 * See the License for the specific language governing permissions and
 * limitations under the License.
 */

pragma solidity >=0.4.21 <0.9.0;

/// @title Provides owners with tools for managing the rollup.
/// @notice Calls by non-owners will always revert.
/// Most of Arbitrum Classic's owner methods have been removed since they no longer make sense in Nitro:
/// - What were once chain parameters are now parts of ArbOS's state, and those that remain are set at genesis.
/// - ArbOS upgrades happen with the rest of the system rather than being independent
/// - Exemptions to address aliasing are no longer offered. Exemptions were intended to support backward compatibility for contracts deployed before aliasing was introduced, but no exemptions were ever requested.
/// Precompiled contract that exists in every Arbitrum chain at 0x0000000000000000000000000000000000000070.
interface ArbOwner {
    /// @notice Add account as a chain owner
    function addChainOwner(address newOwner) external;

    /// @notice Remove account from the list of chain owners
    function removeChainOwner(address ownerToRemove) external;

    /// @notice See if the user is a chain owner
    function isChainOwner(address addr) external view returns (bool);

    /// @notice Retrieves the list of chain owners
    function getAllChainOwners() external view returns (address[] memory);

<<<<<<< HEAD
    /// @notice Set the L1 gas price estimate directly, bypassing the autoregression
    function setL1GasPriceEstimate(uint256 priceInWei) external;

=======
    /// @notice Set the L1 basefee estimate directly, bypassing the autoregression
    function setL1BaseFeeEstimate(uint256 priceInWei) external;

    /// @notice Set how slowly ArbOS updates its estimate of the L1 basefee
    function setL1BaseFeeEstimateInertia(uint64 inertia) external;

>>>>>>> fe13d856
    /// @notice Set the L2 gas price directly, bypassing the pool calculus
    function setL2GasPrice(uint256 priceInWei) external;

    /// @notice Set the minimum gas price needed for a transaction to succeed
    function setMinimumGasPrice(uint256 priceInWei) external;

    /// @notice Set the computational speed limit for the chain
    function setSpeedLimit(uint64 limit) external;
<<<<<<< HEAD

    /// @notice Set the number of seconds worth of the speed limit the gas pool contains
    function setGasPoolSeconds(uint64 factor) external;

    /// @notice Set the target fullness in bips the pricing model will try to keep the pool at
    function setGasPoolTarget(uint64 target) external;

    /// @notice Set the extent in bips to which the pricing model favors filling the pool over increasing speeds
    function setGasPoolWeight(uint64 weight) external;

    /// @notice Set how slowly ArbOS updates its estimate the amount of gas being burnt per second
    function setRateEstimateInertia(uint64 inertia) external;

    /// @notice Set how slowly ArbOS updates its estimate of the L1 gas price
    function setL1GasPriceEstimateInertia(uint64 inertia) external;

    /// @notice Set the maximum size a tx (and block) can be
    function setMaxTxGasLimit(uint64 limit) external;

=======

    /// @notice Set the number of seconds worth of the speed limit the gas pool contains
    function setGasPoolSeconds(uint64 factor) external;

    /// @notice Set the target fullness in bips the pricing model will try to keep the pool at
    function setGasPoolTarget(uint64 target) external;

    /// @notice Set the extent in bips to which the pricing model favors filling the pool over increasing speeds
    function setGasPoolWeight(uint64 weight) external;

    /// @notice Set how slowly ArbOS updates its estimate the amount of gas being burnt per second
    function setRateEstimateInertia(uint64 inertia) external;

    /// @notice Set the maximum size a tx (and block) can be
    function setMaxTxGasLimit(uint64 limit) external;

>>>>>>> fe13d856
    /// @notice Get the network fee collector
    function getNetworkFeeAccount() external view returns (address);

    /// @notice Set the network fee collector
    function setNetworkFeeAccount(address newNetworkFeeAccount) external;

    // Emitted when a successful call is made to this precompile
    event OwnerActs(bytes4 indexed method, address indexed owner, bytes data);
}<|MERGE_RESOLUTION|>--- conflicted
+++ resolved
@@ -38,18 +38,12 @@
     /// @notice Retrieves the list of chain owners
     function getAllChainOwners() external view returns (address[] memory);
 
-<<<<<<< HEAD
-    /// @notice Set the L1 gas price estimate directly, bypassing the autoregression
-    function setL1GasPriceEstimate(uint256 priceInWei) external;
-
-=======
     /// @notice Set the L1 basefee estimate directly, bypassing the autoregression
     function setL1BaseFeeEstimate(uint256 priceInWei) external;
 
     /// @notice Set how slowly ArbOS updates its estimate of the L1 basefee
     function setL1BaseFeeEstimateInertia(uint64 inertia) external;
 
->>>>>>> fe13d856
     /// @notice Set the L2 gas price directly, bypassing the pool calculus
     function setL2GasPrice(uint256 priceInWei) external;
 
@@ -58,27 +52,6 @@
 
     /// @notice Set the computational speed limit for the chain
     function setSpeedLimit(uint64 limit) external;
-<<<<<<< HEAD
-
-    /// @notice Set the number of seconds worth of the speed limit the gas pool contains
-    function setGasPoolSeconds(uint64 factor) external;
-
-    /// @notice Set the target fullness in bips the pricing model will try to keep the pool at
-    function setGasPoolTarget(uint64 target) external;
-
-    /// @notice Set the extent in bips to which the pricing model favors filling the pool over increasing speeds
-    function setGasPoolWeight(uint64 weight) external;
-
-    /// @notice Set how slowly ArbOS updates its estimate the amount of gas being burnt per second
-    function setRateEstimateInertia(uint64 inertia) external;
-
-    /// @notice Set how slowly ArbOS updates its estimate of the L1 gas price
-    function setL1GasPriceEstimateInertia(uint64 inertia) external;
-
-    /// @notice Set the maximum size a tx (and block) can be
-    function setMaxTxGasLimit(uint64 limit) external;
-
-=======
 
     /// @notice Set the number of seconds worth of the speed limit the gas pool contains
     function setGasPoolSeconds(uint64 factor) external;
@@ -95,7 +68,6 @@
     /// @notice Set the maximum size a tx (and block) can be
     function setMaxTxGasLimit(uint64 limit) external;
 
->>>>>>> fe13d856
     /// @notice Get the network fee collector
     function getNetworkFeeAccount() external view returns (address);
 
