--- conflicted
+++ resolved
@@ -23,11 +23,7 @@
     function initialize(
         Config calldata config,
         ContractDependencies calldata connectedContracts
-<<<<<<< HEAD
-    ) external override onlyProxy isInitAfterExec {
-=======
     ) external override onlyProxy initializer {
->>>>>>> 83654fea
         require(!isInit(), "NOT_INIT");
 
         delayedBridge = connectedContracts.delayedBridge;
