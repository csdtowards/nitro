// Copyright 2021-2022, Offchain Labs, Inc.
// For license information, see https://github.com/nitro/blob/master/LICENSE

package broadcastclient

import (
	"context"
	"crypto/tls"
	"encoding/json"
	"errors"
	"fmt"
	"io"
	"net"
	"net/http"
	"strconv"
	"strings"
	"sync"
	"sync/atomic"
	"time"

	"github.com/gobwas/httphead"
	"github.com/gobwas/ws"
	"github.com/gobwas/ws/wsflate"
	flag "github.com/spf13/pflag"

	"github.com/ethereum/go-ethereum/log"
	"github.com/ethereum/go-ethereum/metrics"

	"github.com/offchainlabs/nitro/arbutil"
	"github.com/offchainlabs/nitro/broadcaster"
	"github.com/offchainlabs/nitro/util/contracts"
	"github.com/offchainlabs/nitro/util/signature"
	"github.com/offchainlabs/nitro/util/stopwaiter"
	"github.com/offchainlabs/nitro/wsbroadcastserver"
)

var (
	sourcesConnectedGauge    = metrics.NewRegisteredGauge("arb/feed/sources/connected", nil)
	sourcesDisconnectedGauge = metrics.NewRegisteredGauge("arb/feed/sources/disconnected", nil)
)

type FeedConfig struct {
	Output wsbroadcastserver.BroadcasterConfig `koanf:"output" reload:"hot"`
	Input  Config                              `koanf:"input" reload:"hot"`
}

func (fc *FeedConfig) Validate() error {
	return fc.Output.Validate()
}

func FeedConfigAddOptions(prefix string, f *flag.FlagSet, feedInputEnable bool, feedOutputEnable bool) {
	if feedInputEnable {
		ConfigAddOptions(prefix+".input", f)
	}
	if feedOutputEnable {
		wsbroadcastserver.BroadcasterConfigAddOptions(prefix+".output", f)
	}
}

var FeedConfigDefault = FeedConfig{
	Output: wsbroadcastserver.DefaultBroadcasterConfig,
	Input:  DefaultConfig,
}

type Config struct {
	ReconnectInitialBackoff time.Duration            `koanf:"reconnect-initial-backoff" reload:"hot"`
	ReconnectMaximumBackoff time.Duration            `koanf:"reconnect-maximum-backoff" reload:"hot"`
	RequireChainId          bool                     `koanf:"require-chain-id" reload:"hot"`
	RequireFeedVersion      bool                     `koanf:"require-feed-version" reload:"hot"`
	Timeout                 time.Duration            `koanf:"timeout" reload:"hot"`
	URL                     []string                 `koanf:"url"`
	Verify                  signature.VerifierConfig `koanf:"verify"`
	EnableCompression       bool                     `koanf:"enable-compression" reload:"hot"`
}

func (c *Config) Enable() bool {
	return len(c.URL) > 0 && c.URL[0] != ""
}

type ConfigFetcher func() *Config

func ConfigAddOptions(prefix string, f *flag.FlagSet) {
	f.Duration(prefix+".reconnect-initial-backoff", DefaultConfig.ReconnectInitialBackoff, "initial duration to wait before reconnect")
	f.Duration(prefix+".reconnect-maximum-backoff", DefaultConfig.ReconnectMaximumBackoff, "maximum duration to wait before reconnect")
	f.Bool(prefix+".require-chain-id", DefaultConfig.RequireChainId, "require chain id to be present on connect")
	f.Bool(prefix+".require-feed-version", DefaultConfig.RequireFeedVersion, "require feed version to be present on connect")
	f.Duration(prefix+".timeout", DefaultConfig.Timeout, "duration to wait before timing out connection to sequencer feed")
	f.StringSlice(prefix+".url", DefaultConfig.URL, "URL of sequencer feed source")
	signature.FeedVerifierConfigAddOptions(prefix+".verify", f)
	f.Bool(prefix+".enable-compression", DefaultConfig.EnableCompression, "enable per message deflate compression support")
}

var DefaultConfig = Config{
	ReconnectInitialBackoff: time.Second * 1,
	ReconnectMaximumBackoff: time.Second * 64,
	RequireChainId:          false,
	RequireFeedVersion:      false,
	Verify:                  signature.DefultFeedVerifierConfig,
	URL:                     []string{""},
	Timeout:                 20 * time.Second,
	EnableCompression:       true,
}

var DefaultTestConfig = Config{
	ReconnectInitialBackoff: 0,
	ReconnectMaximumBackoff: 0,
	RequireChainId:          false,
	RequireFeedVersion:      false,
	Verify:                  signature.DefultFeedVerifierConfig,
	URL:                     []string{""},
	Timeout:                 200 * time.Millisecond,
	EnableCompression:       true,
}

type TransactionStreamerInterface interface {
	AddBroadcastMessages(feedMessages []*broadcaster.BroadcastFeedMessage) error
}

type BroadcastClient struct {
	stopwaiter.StopWaiter

	config       ConfigFetcher
	websocketUrl string
	nextSeqNum   arbutil.MessageIndex
	sigVerifier  *signature.Verifier

	chainId uint64

	// Protects conn and shuttingDown
	connMutex sync.Mutex
	conn      net.Conn

	retryCount int64

	retrying                        bool
	shuttingDown                    bool
	confirmedSequenceNumberListener chan arbutil.MessageIndex
	txStreamer                      TransactionStreamerInterface
	fatalErrChan                    chan error
	adjustCount                     func(int32)
}

var ErrIncorrectFeedServerVersion = errors.New("incorrect feed server version")
var ErrIncorrectChainId = errors.New("incorrect chain id")
var ErrMissingChainId = errors.New("missing chain id")
var ErrMissingFeedServerVersion = errors.New("missing feed server version")

func NewBroadcastClient(
	config ConfigFetcher,
	websocketUrl string,
	chainId uint64,
	currentMessageCount arbutil.MessageIndex,
	txStreamer TransactionStreamerInterface,
	confirmedSequencerNumberListener chan arbutil.MessageIndex,
	fatalErrChan chan error,
	addrVerifier contracts.AddressVerifierInterface,
	adjustCount func(int32),
) (*BroadcastClient, error) {
<<<<<<< HEAD
	sigVerifier, err := signature.NewVerifier(&config().Verifier, addrVerifier)
=======
	sigVerifier, err := signature.NewVerifier(&config().Verify, bpVerifier)
>>>>>>> be635cfc
	if err != nil {
		return nil, err
	}
	return &BroadcastClient{
		config:                          config,
		websocketUrl:                    websocketUrl,
		chainId:                         chainId,
		nextSeqNum:                      currentMessageCount,
		txStreamer:                      txStreamer,
		confirmedSequenceNumberListener: confirmedSequencerNumberListener,
		fatalErrChan:                    fatalErrChan,
		sigVerifier:                     sigVerifier,
		adjustCount:                     adjustCount,
	}, err
}

func (bc *BroadcastClient) Start(ctxIn context.Context) {
	bc.StopWaiter.Start(ctxIn, bc)
	if bc.StopWaiter.Stopped() {
		log.Info("broadcast client has already been stopped, not starting")
		return
	}
	bc.LaunchThread(func(ctx context.Context) {
		backoffDuration := bc.config().ReconnectInitialBackoff
		for {
			earlyFrameData, err := bc.connect(ctx, bc.nextSeqNum)
			if errors.Is(err, ErrMissingChainId) ||
				errors.Is(err, ErrIncorrectChainId) ||
				errors.Is(err, ErrMissingFeedServerVersion) ||
				errors.Is(err, ErrIncorrectFeedServerVersion) {
				bc.fatalErrChan <- err
				return
			}
			if err == nil {
				bc.startBackgroundReader(earlyFrameData)
				break
			}
			log.Warn("failed connect to sequencer broadcast, waiting and retrying", "url", bc.websocketUrl, "err", err)
			timer := time.NewTimer(backoffDuration)
			if backoffDuration < bc.config().ReconnectMaximumBackoff {
				backoffDuration *= 2
			}
			select {
			case <-ctx.Done():
				timer.Stop()
				return
			case <-timer.C:
			}
		}
	})
}

func (bc *BroadcastClient) connect(ctx context.Context, nextSeqNum arbutil.MessageIndex) (io.Reader, error) {
	if len(bc.websocketUrl) == 0 {
		// Nothing to do
		return nil, nil
	}

	header := ws.HandshakeHeaderHTTP(http.Header{
		wsbroadcastserver.HTTPHeaderFeedClientVersion:       []string{strconv.Itoa(wsbroadcastserver.FeedClientVersion)},
		wsbroadcastserver.HTTPHeaderRequestedSequenceNumber: []string{strconv.FormatUint(uint64(nextSeqNum), 10)},
	})

	log.Info("connecting to arbitrum inbox message broadcaster", "url", bc.websocketUrl)
	var foundChainId bool
	var foundFeedServerVersion bool
	var chainId uint64
	var feedServerVersion uint64

	config := bc.config()
	var extensions []httphead.Option
	deflateExt := wsflate.DefaultParameters.Option()
	if config.EnableCompression {
		extensions = []httphead.Option{deflateExt}
	}
	timeoutDialer := ws.Dialer{
		Header: header,
		OnHeader: func(key, value []byte) (err error) {
			headerName := string(key)
			headerValue := string(value)
			if headerName == wsbroadcastserver.HTTPHeaderFeedServerVersion {
				foundFeedServerVersion = true
				feedServerVersion, err = strconv.ParseUint(headerValue, 0, 64)
				if err != nil {
					return err
				}
				if feedServerVersion != wsbroadcastserver.FeedServerVersion {
					log.Error(
						"incorrect feed server version",
						"expectedFeedServerVersion",
						wsbroadcastserver.FeedServerVersion,
						"actualFeedServerVersion",
						feedServerVersion,
					)
					return ErrIncorrectFeedServerVersion
				}
			} else if headerName == wsbroadcastserver.HTTPHeaderChainId {
				foundChainId = true
				chainId, err = strconv.ParseUint(headerValue, 0, 64)
				if err != nil {
					return err
				}
				if chainId != bc.chainId {
					log.Error(
						"incorrect chain id when connecting to server feed",
						"expectedChainId",
						bc.chainId,
						"actualChainId",
						chainId,
					)
					return ErrIncorrectChainId
				}
			}
			return nil
		},
		Timeout: 10 * time.Second,
		TLSConfig: &tls.Config{
			MinVersion: tls.VersionTLS12,
		},
		Extensions: extensions,
	}

	if bc.isShuttingDown() {
		return nil, nil
	}

	conn, br, _, err := timeoutDialer.Dial(ctx, bc.websocketUrl)
	if errors.Is(err, ErrIncorrectFeedServerVersion) || errors.Is(err, ErrIncorrectChainId) {
		return nil, err
	}
	if err != nil {
		return nil, fmt.Errorf("broadcast client unable to connect: %w", err)
	}
	if config.RequireChainId && !foundChainId {
		err := conn.Close()
		if err != nil {
			return nil, fmt.Errorf("error closing connection when missing chain id: %w", err)
		}
		return nil, ErrMissingChainId
	}
	if config.RequireFeedVersion && !foundFeedServerVersion {
		err := conn.Close()
		if err != nil {
			return nil, fmt.Errorf("error closing connection when missing feed server version: %w", err)
		}
		return nil, ErrMissingFeedServerVersion
	}

	var earlyFrameData io.Reader
	if br != nil {
		// Depending on how long the client takes to read the response, there may be
		// data after the WebSocket upgrade response in a single read from the socket,
		// ie WebSocket frames sent by the server. If this happens, Dial returns
		// a non-nil bufio.Reader so that data isn't lost. But beware, this buffered
		// reader is still hooked up to the socket; trying to read past what had already
		// been buffered will do a blocking read on the socket, so we have to wrap it
		// in a LimitedReader.
		earlyFrameData = io.LimitReader(br, int64(br.Buffered()))
	}

	bc.connMutex.Lock()
	bc.conn = conn
	bc.connMutex.Unlock()
	log.Info("Feed connected", "feedServerVersion", feedServerVersion, "chainId", chainId, "requestedSeqNum", nextSeqNum)

	return earlyFrameData, nil
}

func (bc *BroadcastClient) startBackgroundReader(earlyFrameData io.Reader) {
	bc.LaunchThread(func(ctx context.Context) {
		connected := false
		sourcesDisconnectedGauge.Inc(1)
		backoffDuration := bc.config().ReconnectInitialBackoff
		flateReader := wsbroadcastserver.NewFlateReader()
		for {
			select {
			case <-ctx.Done():
				return
			default:
			}

			var msg []byte
			var op ws.OpCode
			var err error
			config := bc.config()
			msg, op, err = wsbroadcastserver.ReadData(ctx, bc.conn, earlyFrameData, config.Timeout, ws.StateClientSide, config.EnableCompression, flateReader)
			if err != nil {
				if bc.isShuttingDown() {
					return
				}
				if strings.Contains(err.Error(), "i/o timeout") {
					log.Error("Server connection timed out without receiving data", "url", bc.websocketUrl, "err", err)
				} else if errors.Is(err, io.EOF) || errors.Is(err, io.ErrUnexpectedEOF) {
					log.Warn("readData returned EOF", "url", bc.websocketUrl, "opcode", int(op), "err", err)
				} else {
					log.Error("error calling readData", "url", bc.websocketUrl, "opcode", int(op), "err", err)
				}
				if connected {
					connected = false
					bc.adjustCount(-1)
					sourcesConnectedGauge.Dec(1)
					sourcesDisconnectedGauge.Inc(1)
				}
				_ = bc.conn.Close()
				timer := time.NewTimer(backoffDuration)
				if backoffDuration < bc.config().ReconnectMaximumBackoff {
					backoffDuration *= 2
				}
				select {
				case <-ctx.Done():
					timer.Stop()
					return
				case <-timer.C:
				}
				earlyFrameData = bc.retryConnect(ctx)
				continue
			}
			backoffDuration = bc.config().ReconnectInitialBackoff

			if msg != nil {
				res := broadcaster.BroadcastMessage{}
				err = json.Unmarshal(msg, &res)
				if err != nil {
					log.Error("error unmarshalling message", "msg", msg, "err", err)
					continue
				}

				if !connected {
					connected = true
					sourcesDisconnectedGauge.Dec(1)
					sourcesConnectedGauge.Inc(1)
					bc.adjustCount(1)
				}
				if len(res.Messages) > 0 {
					log.Debug("received batch item", "count", len(res.Messages), "first seq", res.Messages[0].SequenceNumber)
				} else if res.ConfirmedSequenceNumberMessage != nil {
					log.Debug("confirmed sequence number", "seq", res.ConfirmedSequenceNumberMessage.SequenceNumber)
				} else {
					log.Debug("received broadcast with no messages populated", "length", len(msg))
				}
				if res.Version == 1 {
					if len(res.Messages) > 0 {
						for _, message := range res.Messages {
							if message == nil {
								log.Warn("ignoring nil feed message")
								continue
							}

							err := bc.isValidSignature(ctx, message)
							if err != nil {
								log.Error("error validating feed signature", "error", err, "sequence number", message.SequenceNumber)
								bc.fatalErrChan <- fmt.Errorf("error validating feed signature %v: %w", message.SequenceNumber, err)
								continue
							}

							bc.nextSeqNum = message.SequenceNumber + 1
						}
						if err := bc.txStreamer.AddBroadcastMessages(res.Messages); err != nil {
							log.Error("Error adding message from Sequencer Feed", "err", err)
						}
					}
					if res.ConfirmedSequenceNumberMessage != nil && bc.confirmedSequenceNumberListener != nil {
						bc.confirmedSequenceNumberListener <- res.ConfirmedSequenceNumberMessage.SequenceNumber
					}
				}
			}
		}
	})
}

func (bc *BroadcastClient) GetRetryCount() int64 {
	return atomic.LoadInt64(&bc.retryCount)
}

func (bc *BroadcastClient) isShuttingDown() bool {
	bc.connMutex.Lock()
	defer bc.connMutex.Unlock()
	return bc.shuttingDown
}

func (bc *BroadcastClient) retryConnect(ctx context.Context) io.Reader {
	maxWaitDuration := 15 * time.Second
	waitDuration := 500 * time.Millisecond
	bc.retrying = true

	for !bc.isShuttingDown() {
		timer := time.NewTimer(waitDuration)
		select {
		case <-ctx.Done():
			timer.Stop()
			return nil
		case <-timer.C:
		}

		atomic.AddInt64(&bc.retryCount, 1)
		earlyFrameData, err := bc.connect(ctx, bc.nextSeqNum)
		if err == nil {
			bc.retrying = false
			return earlyFrameData
		}

		if waitDuration < maxWaitDuration {
			waitDuration += 500 * time.Millisecond
		}
	}
	return nil
}

func (bc *BroadcastClient) StopAndWait() {
	log.Debug("closing broadcaster client connection")
	bc.StopWaiter.StopAndWait()
	bc.connMutex.Lock()
	defer bc.connMutex.Unlock()

	if !bc.shuttingDown {
		bc.shuttingDown = true
		if bc.conn != nil {
			_ = bc.conn.Close()
		}
	}
}

func (bc *BroadcastClient) isValidSignature(ctx context.Context, message *broadcaster.BroadcastFeedMessage) error {
	if bc.config().Verify.Dangerous.AcceptMissing && bc.sigVerifier == nil {
		// Verifier disabled
		return nil
	}
	hash, err := message.Hash(bc.chainId)
	if err != nil {
		return fmt.Errorf("error getting message hash for sequence number %v: %w", message.SequenceNumber, err)
	}
	return bc.sigVerifier.VerifyHash(ctx, message.Signature, hash)
}<|MERGE_RESOLUTION|>--- conflicted
+++ resolved
@@ -156,11 +156,7 @@
 	addrVerifier contracts.AddressVerifierInterface,
 	adjustCount func(int32),
 ) (*BroadcastClient, error) {
-<<<<<<< HEAD
-	sigVerifier, err := signature.NewVerifier(&config().Verifier, addrVerifier)
-=======
-	sigVerifier, err := signature.NewVerifier(&config().Verify, bpVerifier)
->>>>>>> be635cfc
+	sigVerifier, err := signature.NewVerifier(&config().Verify, addrVerifier)
 	if err != nil {
 		return nil, err
 	}
