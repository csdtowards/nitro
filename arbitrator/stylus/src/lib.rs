--- conflicted
+++ resolved
@@ -11,11 +11,7 @@
 };
 use eyre::ErrReport;
 use native::NativeInstance;
-<<<<<<< HEAD
 use prover::programs::prelude::*;
-=======
-use prover::{programs::prelude::*, Machine};
->>>>>>> 87f3673c
 use run::RunProgram;
 use std::mem;
 
@@ -118,26 +114,16 @@
 ///
 /// # Safety
 ///
-<<<<<<< HEAD
-/// Output, footprint, output_canonical_hash must not be null
+/// Output, footprint, output_canonical_hash must not be null.
 #[no_mangle]
 pub unsafe extern "C" fn stylus_compile(
     wasm: GoSliceData,
-    version: u32,
+    version: u16,
     page_limit: u16,
     out_footprint: *mut u16,
     output: *mut RustVec,
     out_canonical_hash: *mut RustVec,
     debug_mode: usize,
-=======
-/// Output must not be null.
-#[no_mangle]
-pub unsafe extern "C" fn stylus_compile(
-    wasm: GoSliceData,
-    version: u16,
-    debug_mode: bool,
-    output: *mut RustVec,
->>>>>>> 87f3673c
 ) -> UserOutcomeKind {
     let wasm = wasm.slice();
 
@@ -145,7 +131,6 @@
         return UserOutcomeKind::Failure;
     }
     let output = &mut *output;
-<<<<<<< HEAD
 
     if out_footprint.is_null() {
         return output.write_err(eyre::eyre!("footprint is null"));
@@ -163,14 +148,6 @@
 
     out_canonical_hash.write(canonical_hash.to_vec());
     *out_footprint = footprint;
-=======
-    let compile = CompileConfig::version(version, debug_mode);
-
-    let module = match native::module(wasm, compile) {
-        Ok(module) => module,
-        Err(err) => return output.write_err(err),
-    };
->>>>>>> 87f3673c
     output.write(module);
 
     // TODO: compilation pricing, including memory charges
