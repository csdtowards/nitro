// Copyright 2022-2023, Offchain Labs, Inc.
// For license information, see https://github.com/nitro/blob/master/LICENSE

use arbutil::{
    evm::{api::EvmApi, EvmData},
    Bytes20, Bytes32, Color,
};
use derivative::Derivative;
use eyre::{eyre, ErrReport};
use prover::programs::{config::PricingParams, meter::OutOfInkError, prelude::*};
use std::{
    fmt::{Debug, Display},
    io,
    ops::{Deref, DerefMut},
};
use thiserror::Error;
use wasmer::{
    AsStoreRef, FunctionEnvMut, Global, Memory, MemoryAccessError, MemoryView, StoreMut, WasmPtr,
};

pub type WasmEnvMut<'a, E> = FunctionEnvMut<'a, WasmEnv<E>>;

#[derive(Derivative)]
#[derivative(Debug)]
pub struct WasmEnv<E: EvmApi> {
    /// The instance's arguments
    #[derivative(Debug(format_with = "arbutil::format::hex_fmt"))]
    pub args: Vec<u8>,
    /// The instance's return data
    #[derivative(Debug(format_with = "arbutil::format::hex_fmt"))]
    pub outs: Vec<u8>,
    /// Mechanism for reading and writing the module's memory
    pub memory: Option<Memory>,
    /// Mechanism for accessing metering-specific global state
    pub meter: Option<MeterData>,
    /// Mechanism for reading and writing permanent storage, and doing calls
    pub evm_api: E,
    /// Mechanism for reading EVM context data
    pub evm_data: EvmData,
    /// The compile time config
    pub compile: CompileConfig,
    /// The runtime config
    pub config: Option<StylusConfig>,
}

#[derive(Clone, Debug)]
pub struct MeterData {
    /// The amount of ink left
    pub ink_left: Global,
    /// Whether the instance has run out of ink
    pub ink_status: Global,
}

<<<<<<< HEAD
/// Balance for given address: key → (value, cost)
pub type AddressBalance = Box<dyn Fn(Bytes20) -> (Bytes32, u64) + Send>;

/// Code hash for given address: key → (value, cost)
pub type AddressCodeHash = Box<dyn Fn(Bytes20) -> (Bytes32, u64) + Send>;

/// Hash for given block: key → (value, cost)
pub type BlockHash = Box<dyn Fn(Bytes32) -> (Bytes32, u64) + Send>;

/// State load: key → (value, cost)
pub type GetBytes32 = Box<dyn Fn(Bytes32) -> (Bytes32, u64) + Send>;

/// State store: (key, value) → (cost, error)
pub type SetBytes32 = Box<dyn FnMut(Bytes32, Bytes32) -> eyre::Result<u64> + Send>;

/// Contract call: (contract, calldata, gas, value) → (return_data_len, gas_cost, status)
pub type ContractCall =
    Box<dyn Fn(Bytes20, Vec<u8>, u64, Bytes32) -> (u32, u64, UserOutcomeKind) + Send>;

/// Delegate call: (contract, calldata, gas) → (return_data_len, gas_cost, status)
pub type DelegateCall = Box<dyn Fn(Bytes20, Vec<u8>, u64) -> (u32, u64, UserOutcomeKind) + Send>;

/// Static call: (contract, calldata, gas) → (return_data_len, gas_cost, status)
pub type StaticCall = Box<dyn Fn(Bytes20, Vec<u8>, u64) -> (u32, u64, UserOutcomeKind) + Send>;

/// Last call's return data: () → return_data
pub type GetReturnData = Box<dyn Fn() -> Vec<u8> + Send>;

/// Emits a log event: (data, topics) -> error
pub type EmitLog = Box<dyn Fn(Vec<u8>, usize) -> eyre::Result<()> + Send>;

/// Creates a contract: (code, endowment, gas) -> (address/error, return_data_len, gas_cost)
pub type Create1 = Box<dyn Fn(Vec<u8>, Bytes32, u64) -> (eyre::Result<Bytes20>, u32, u64) + Send>;

/// Creates a contract: (code, endowment, salt, gas) -> (address/error, return_data_len, gas_cost)
pub type Create2 =
    Box<dyn Fn(Vec<u8>, Bytes32, Bytes32, u64) -> (eyre::Result<Bytes20>, u32, u64) + Send>;

pub struct EvmAPI {
    address_balance: AddressBalance,
    address_code_hash: AddressCodeHash,
    block_hash: BlockHash,
    get_bytes32: GetBytes32,
    set_bytes32: SetBytes32,
    contract_call: ContractCall,
    delegate_call: DelegateCall,
    static_call: StaticCall,
    create1: Create1,
    create2: Create2,
    get_return_data: GetReturnData,
    return_data_len: u32,
    emit_log: EmitLog,
}

#[repr(C)]
pub struct EvmData {
    pub block_basefee: Bytes32,
    pub block_chainid: Bytes32,
    pub block_coinbase: Bytes20,
    pub block_difficulty: Bytes32,
    pub block_gas_limit: u64,
    pub block_number: Bytes32,
    pub block_timestamp: Bytes32,
    pub contract_address: Bytes20,
    pub msg_sender: Bytes20,
    pub msg_value: Bytes32,
    pub gas_price: Bytes32,
    pub origin: Bytes20,
}

impl WasmEnv {
    pub fn new(compile: CompileConfig, config: Option<StylusConfig>) -> Self {
=======
impl<E: EvmApi> WasmEnv<E> {
    pub fn new(
        compile: CompileConfig,
        config: Option<StylusConfig>,
        evm_api: E,
        evm_data: EvmData,
    ) -> Self {
>>>>>>> 89def1a8
        Self {
            compile,
            config,
            evm_api,
            evm_data,
            args: vec![],
            outs: vec![],
            memory: None,
            meter: None,
        }
    }

<<<<<<< HEAD
    pub fn set_evm_api(
        &mut self,
        address_balance: AddressBalance,
        address_code_hash: AddressCodeHash,
        block_hash: BlockHash,
        get_bytes32: GetBytes32,
        set_bytes32: SetBytes32,
        contract_call: ContractCall,
        delegate_call: DelegateCall,
        static_call: StaticCall,
        create1: Create1,
        create2: Create2,
        get_return_data: GetReturnData,
        emit_log: EmitLog,
    ) {
        self.evm = Some(EvmAPI {
            address_balance,
            address_code_hash,
            block_hash,
            get_bytes32,
            set_bytes32,
            contract_call,
            delegate_call,
            static_call,
            create1,
            create2,
            get_return_data,
            emit_log,
            return_data_len: 0,
        })
    }

    pub fn evm(&mut self) -> &mut EvmAPI {
        self.evm.as_mut().expect("no evm api")
    }

    pub fn evm_ref(&self) -> &EvmAPI {
        self.evm.as_ref().expect("no evm api")
    }

    pub fn evm_data(&self) -> &EvmData {
        self.evm_data.as_ref().expect("no evm data")
    }

    pub fn return_data_len(&self) -> u32 {
        self.evm_ref().return_data_len
    }

    pub fn set_return_data_len(&mut self, len: u32) {
        self.evm().return_data_len = len;
    }

    pub fn start<'a>(env: &'a mut WasmEnvMut<'_>) -> Result<HostioInfo<'a>, Escape> {
=======
    pub fn start<'a>(env: &'a mut WasmEnvMut<'_, E>) -> Result<HostioInfo<'a, E>, Escape> {
>>>>>>> 89def1a8
        let mut info = Self::start_free(env);
        let cost = info.config().pricing.hostio_ink;
        info.buy_ink(cost)?;
        Ok(info)
    }

    pub fn start_free<'a>(env: &'a mut WasmEnvMut<'_, E>) -> HostioInfo<'a, E> {
        let (env, store) = env.data_and_store_mut();
        let memory = env.memory.clone().unwrap();
        HostioInfo { env, memory, store }
    }

    pub fn say<D: Display>(&self, text: D) {
        println!("{} {text}", "Stylus says:".yellow());
    }
}

pub struct HostioInfo<'a, E: EvmApi> {
    pub env: &'a mut WasmEnv<E>,
    pub memory: Memory,
    pub store: StoreMut<'a>,
}

impl<'a, E: EvmApi> HostioInfo<'a, E> {
    pub fn config(&self) -> StylusConfig {
        self.config.expect("no config")
    }

    pub fn pricing(&self) -> PricingParams {
        self.config().pricing
    }

    pub fn view(&self) -> MemoryView {
        self.memory.view(&self.store.as_store_ref())
    }

    pub fn _write_u8(&mut self, ptr: u32, x: u8) -> Result<&mut Self, MemoryAccessError> {
        let ptr: WasmPtr<u8> = WasmPtr::new(ptr);
        ptr.deref(&self.view()).write(x)?;
        Ok(self)
    }

    pub fn write_u32(&mut self, ptr: u32, x: u32) -> Result<&mut Self, MemoryAccessError> {
        let ptr: WasmPtr<u32> = WasmPtr::new(ptr);
        ptr.deref(&self.view()).write(x)?;
        Ok(self)
    }

    pub fn write_u64(&mut self, ptr: u32, x: u64) -> Result<&mut Self, MemoryAccessError> {
        let ptr: WasmPtr<u64> = WasmPtr::new(ptr);
        ptr.deref(&self.view()).write(x)?;
        Ok(self)
    }

    pub fn read_slice(&self, ptr: u32, len: u32) -> Result<Vec<u8>, MemoryAccessError> {
        let mut data = vec![0; len as usize];
        self.view().read(ptr.into(), &mut data)?;
        Ok(data)
    }

    pub fn read_bytes20(&self, ptr: u32) -> eyre::Result<Bytes20> {
        let data = self.read_slice(ptr, 20)?;
        Ok(data.try_into()?)
    }

    pub fn read_bytes32(&self, ptr: u32) -> eyre::Result<Bytes32> {
        let data = self.read_slice(ptr, 32)?;
        Ok(data.try_into()?)
    }

    pub fn write_slice(&self, ptr: u32, src: &[u8]) -> Result<(), MemoryAccessError> {
        self.view().write(ptr.into(), src)
    }

    pub fn write_bytes20(&self, ptr: u32, src: Bytes20) -> eyre::Result<()> {
        self.write_slice(ptr, &src.0)?;
        Ok(())
    }

    pub fn write_bytes32(&self, ptr: u32, src: Bytes32) -> eyre::Result<()> {
        self.write_slice(ptr, &src.0)?;
        Ok(())
    }
}

impl<'a, E: EvmApi> MeteredMachine for HostioInfo<'a, E> {
    fn ink_left(&mut self) -> MachineMeter {
        let store = &mut self.store;
        let meter = self.env.meter.as_ref().unwrap();
        let status = meter.ink_status.get(store);
        let status = status.try_into().expect("type mismatch");
        let ink = meter.ink_left.get(store);
        let ink = ink.try_into().expect("type mismatch");

        match status {
            0_u32 => MachineMeter::Ready(ink),
            _ => MachineMeter::Exhausted,
        }
    }

    fn set_meter(&mut self, value: MachineMeter) {
        let store = &mut self.store;
        let meter = self.env.meter.as_ref().unwrap();
        let ink = value.ink();
        let status = value.status();
        meter.ink_left.set(store, ink.into()).unwrap();
        meter.ink_status.set(store, status.into()).unwrap();
    }
}

impl<'a, E: EvmApi> GasMeteredMachine for HostioInfo<'a, E> {
    fn pricing(&mut self) -> PricingParams {
        self.config().pricing
    }
}

impl<'a, E: EvmApi> Deref for HostioInfo<'a, E> {
    type Target = WasmEnv<E>;

    fn deref(&self) -> &Self::Target {
        self.env
    }
}

impl<'a, E: EvmApi> DerefMut for HostioInfo<'a, E> {
    fn deref_mut(&mut self) -> &mut Self::Target {
        self.env
    }
}

<<<<<<< HEAD
impl EvmAPI {
    pub fn address_balance(&mut self, address: Bytes20) -> (Bytes32, u64) {
        (self.address_balance)(address)
    }

    pub fn address_code_hash(&mut self, address: Bytes20) -> (Bytes32, u64) {
        (self.address_code_hash)(address)
    }

    pub fn block_hash(&mut self, key: Bytes32) -> (Bytes32, u64) {
        (self.block_hash)(key)
    }

    pub fn load_bytes32(&mut self, key: Bytes32) -> (Bytes32, u64) {
        (self.get_bytes32)(key)
    }

    pub fn store_bytes32(&mut self, key: Bytes32, value: Bytes32) -> eyre::Result<u64> {
        (self.set_bytes32)(key, value)
    }

    pub fn contract_call(
        &mut self,
        contract: Bytes20,
        input: Vec<u8>,
        gas: u64,
        value: Bytes32,
    ) -> (u32, u64, UserOutcomeKind) {
        (self.contract_call)(contract, input, gas, value)
    }

    pub fn delegate_call(
        &mut self,
        contract: Bytes20,
        input: Vec<u8>,
        gas: u64,
    ) -> (u32, u64, UserOutcomeKind) {
        (self.delegate_call)(contract, input, gas)
    }

    pub fn static_call(
        &mut self,
        contract: Bytes20,
        input: Vec<u8>,
        gas: u64,
    ) -> (u32, u64, UserOutcomeKind) {
        (self.static_call)(contract, input, gas)
    }

    pub fn create1(
        &mut self,
        code: Vec<u8>,
        endowment: Bytes32,
        gas: u64,
    ) -> (eyre::Result<Bytes20>, u32, u64) {
        (self.create1)(code, endowment, gas)
    }

    pub fn create2(
        &mut self,
        code: Vec<u8>,
        endowment: Bytes32,
        salt: Bytes32,
        gas: u64,
    ) -> (eyre::Result<Bytes20>, u32, u64) {
        (self.create2)(code, endowment, salt, gas)
    }

    pub fn load_return_data(&mut self) -> Vec<u8> {
        (self.get_return_data)()
    }

    pub fn emit_log(&mut self, data: Vec<u8>, topics: usize) -> eyre::Result<()> {
        (self.emit_log)(data, topics)
    }
}

=======
>>>>>>> 89def1a8
pub type MaybeEscape = Result<(), Escape>;

#[derive(Error, Debug)]
pub enum Escape {
    #[error("failed to access memory: `{0}`")]
    Memory(MemoryAccessError),
    #[error("internal error: `{0}`")]
    Internal(ErrReport),
    #[error("Logic error: `{0}`")]
    Logical(ErrReport),
    #[error("out of ink")]
    OutOfInk,
}

impl Escape {
    pub fn _internal<T>(error: &'static str) -> Result<T, Escape> {
        Err(Self::Internal(eyre!(error)))
    }

    pub fn logical<T>(error: &'static str) -> Result<T, Escape> {
        Err(Self::Logical(eyre!(error)))
    }

    pub fn out_of_ink<T>() -> Result<T, Escape> {
        Err(Self::OutOfInk)
    }
}

impl From<OutOfInkError> for Escape {
    fn from(_: OutOfInkError) -> Self {
        Self::OutOfInk
    }
}

impl From<MemoryAccessError> for Escape {
    fn from(err: MemoryAccessError) -> Self {
        Self::Memory(err)
    }
}

impl From<io::Error> for Escape {
    fn from(err: io::Error) -> Self {
        Self::Internal(eyre!(err))
    }
}

impl From<ErrReport> for Escape {
    fn from(err: ErrReport) -> Self {
        Self::Internal(err)
    }
}<|MERGE_RESOLUTION|>--- conflicted
+++ resolved
@@ -51,80 +51,6 @@
     pub ink_status: Global,
 }
 
-<<<<<<< HEAD
-/// Balance for given address: key → (value, cost)
-pub type AddressBalance = Box<dyn Fn(Bytes20) -> (Bytes32, u64) + Send>;
-
-/// Code hash for given address: key → (value, cost)
-pub type AddressCodeHash = Box<dyn Fn(Bytes20) -> (Bytes32, u64) + Send>;
-
-/// Hash for given block: key → (value, cost)
-pub type BlockHash = Box<dyn Fn(Bytes32) -> (Bytes32, u64) + Send>;
-
-/// State load: key → (value, cost)
-pub type GetBytes32 = Box<dyn Fn(Bytes32) -> (Bytes32, u64) + Send>;
-
-/// State store: (key, value) → (cost, error)
-pub type SetBytes32 = Box<dyn FnMut(Bytes32, Bytes32) -> eyre::Result<u64> + Send>;
-
-/// Contract call: (contract, calldata, gas, value) → (return_data_len, gas_cost, status)
-pub type ContractCall =
-    Box<dyn Fn(Bytes20, Vec<u8>, u64, Bytes32) -> (u32, u64, UserOutcomeKind) + Send>;
-
-/// Delegate call: (contract, calldata, gas) → (return_data_len, gas_cost, status)
-pub type DelegateCall = Box<dyn Fn(Bytes20, Vec<u8>, u64) -> (u32, u64, UserOutcomeKind) + Send>;
-
-/// Static call: (contract, calldata, gas) → (return_data_len, gas_cost, status)
-pub type StaticCall = Box<dyn Fn(Bytes20, Vec<u8>, u64) -> (u32, u64, UserOutcomeKind) + Send>;
-
-/// Last call's return data: () → return_data
-pub type GetReturnData = Box<dyn Fn() -> Vec<u8> + Send>;
-
-/// Emits a log event: (data, topics) -> error
-pub type EmitLog = Box<dyn Fn(Vec<u8>, usize) -> eyre::Result<()> + Send>;
-
-/// Creates a contract: (code, endowment, gas) -> (address/error, return_data_len, gas_cost)
-pub type Create1 = Box<dyn Fn(Vec<u8>, Bytes32, u64) -> (eyre::Result<Bytes20>, u32, u64) + Send>;
-
-/// Creates a contract: (code, endowment, salt, gas) -> (address/error, return_data_len, gas_cost)
-pub type Create2 =
-    Box<dyn Fn(Vec<u8>, Bytes32, Bytes32, u64) -> (eyre::Result<Bytes20>, u32, u64) + Send>;
-
-pub struct EvmAPI {
-    address_balance: AddressBalance,
-    address_code_hash: AddressCodeHash,
-    block_hash: BlockHash,
-    get_bytes32: GetBytes32,
-    set_bytes32: SetBytes32,
-    contract_call: ContractCall,
-    delegate_call: DelegateCall,
-    static_call: StaticCall,
-    create1: Create1,
-    create2: Create2,
-    get_return_data: GetReturnData,
-    return_data_len: u32,
-    emit_log: EmitLog,
-}
-
-#[repr(C)]
-pub struct EvmData {
-    pub block_basefee: Bytes32,
-    pub block_chainid: Bytes32,
-    pub block_coinbase: Bytes20,
-    pub block_difficulty: Bytes32,
-    pub block_gas_limit: u64,
-    pub block_number: Bytes32,
-    pub block_timestamp: Bytes32,
-    pub contract_address: Bytes20,
-    pub msg_sender: Bytes20,
-    pub msg_value: Bytes32,
-    pub gas_price: Bytes32,
-    pub origin: Bytes20,
-}
-
-impl WasmEnv {
-    pub fn new(compile: CompileConfig, config: Option<StylusConfig>) -> Self {
-=======
 impl<E: EvmApi> WasmEnv<E> {
     pub fn new(
         compile: CompileConfig,
@@ -132,7 +58,6 @@
         evm_api: E,
         evm_data: EvmData,
     ) -> Self {
->>>>>>> 89def1a8
         Self {
             compile,
             config,
@@ -145,63 +70,7 @@
         }
     }
 
-<<<<<<< HEAD
-    pub fn set_evm_api(
-        &mut self,
-        address_balance: AddressBalance,
-        address_code_hash: AddressCodeHash,
-        block_hash: BlockHash,
-        get_bytes32: GetBytes32,
-        set_bytes32: SetBytes32,
-        contract_call: ContractCall,
-        delegate_call: DelegateCall,
-        static_call: StaticCall,
-        create1: Create1,
-        create2: Create2,
-        get_return_data: GetReturnData,
-        emit_log: EmitLog,
-    ) {
-        self.evm = Some(EvmAPI {
-            address_balance,
-            address_code_hash,
-            block_hash,
-            get_bytes32,
-            set_bytes32,
-            contract_call,
-            delegate_call,
-            static_call,
-            create1,
-            create2,
-            get_return_data,
-            emit_log,
-            return_data_len: 0,
-        })
-    }
-
-    pub fn evm(&mut self) -> &mut EvmAPI {
-        self.evm.as_mut().expect("no evm api")
-    }
-
-    pub fn evm_ref(&self) -> &EvmAPI {
-        self.evm.as_ref().expect("no evm api")
-    }
-
-    pub fn evm_data(&self) -> &EvmData {
-        self.evm_data.as_ref().expect("no evm data")
-    }
-
-    pub fn return_data_len(&self) -> u32 {
-        self.evm_ref().return_data_len
-    }
-
-    pub fn set_return_data_len(&mut self, len: u32) {
-        self.evm().return_data_len = len;
-    }
-
-    pub fn start<'a>(env: &'a mut WasmEnvMut<'_>) -> Result<HostioInfo<'a>, Escape> {
-=======
     pub fn start<'a>(env: &'a mut WasmEnvMut<'_, E>) -> Result<HostioInfo<'a, E>, Escape> {
->>>>>>> 89def1a8
         let mut info = Self::start_free(env);
         let cost = info.config().pricing.hostio_ink;
         info.buy_ink(cost)?;
@@ -332,86 +201,6 @@
     }
 }
 
-<<<<<<< HEAD
-impl EvmAPI {
-    pub fn address_balance(&mut self, address: Bytes20) -> (Bytes32, u64) {
-        (self.address_balance)(address)
-    }
-
-    pub fn address_code_hash(&mut self, address: Bytes20) -> (Bytes32, u64) {
-        (self.address_code_hash)(address)
-    }
-
-    pub fn block_hash(&mut self, key: Bytes32) -> (Bytes32, u64) {
-        (self.block_hash)(key)
-    }
-
-    pub fn load_bytes32(&mut self, key: Bytes32) -> (Bytes32, u64) {
-        (self.get_bytes32)(key)
-    }
-
-    pub fn store_bytes32(&mut self, key: Bytes32, value: Bytes32) -> eyre::Result<u64> {
-        (self.set_bytes32)(key, value)
-    }
-
-    pub fn contract_call(
-        &mut self,
-        contract: Bytes20,
-        input: Vec<u8>,
-        gas: u64,
-        value: Bytes32,
-    ) -> (u32, u64, UserOutcomeKind) {
-        (self.contract_call)(contract, input, gas, value)
-    }
-
-    pub fn delegate_call(
-        &mut self,
-        contract: Bytes20,
-        input: Vec<u8>,
-        gas: u64,
-    ) -> (u32, u64, UserOutcomeKind) {
-        (self.delegate_call)(contract, input, gas)
-    }
-
-    pub fn static_call(
-        &mut self,
-        contract: Bytes20,
-        input: Vec<u8>,
-        gas: u64,
-    ) -> (u32, u64, UserOutcomeKind) {
-        (self.static_call)(contract, input, gas)
-    }
-
-    pub fn create1(
-        &mut self,
-        code: Vec<u8>,
-        endowment: Bytes32,
-        gas: u64,
-    ) -> (eyre::Result<Bytes20>, u32, u64) {
-        (self.create1)(code, endowment, gas)
-    }
-
-    pub fn create2(
-        &mut self,
-        code: Vec<u8>,
-        endowment: Bytes32,
-        salt: Bytes32,
-        gas: u64,
-    ) -> (eyre::Result<Bytes20>, u32, u64) {
-        (self.create2)(code, endowment, salt, gas)
-    }
-
-    pub fn load_return_data(&mut self) -> Vec<u8> {
-        (self.get_return_data)()
-    }
-
-    pub fn emit_log(&mut self, data: Vec<u8>, topics: usize) -> eyre::Result<()> {
-        (self.emit_log)(data, topics)
-    }
-}
-
-=======
->>>>>>> 89def1a8
 pub type MaybeEscape = Result<(), Escape>;
 
 #[derive(Error, Debug)]
