--- conflicted
+++ resolved
@@ -449,11 +449,7 @@
 
 [[package]]
 name = "stylus-proc"
-<<<<<<< HEAD
-version = "0.2.0"
-=======
-version = "0.4.0"
->>>>>>> fc0a69d9
+version = "0.4.0"
 dependencies = [
  "alloy-primitives",
  "alloy-sol-types",
