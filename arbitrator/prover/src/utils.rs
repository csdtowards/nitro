--- conflicted
+++ resolved
@@ -3,19 +3,7 @@
 
 use eyre::{eyre, Result};
 use serde::{Deserialize, Serialize};
-<<<<<<< HEAD
-use std::{borrow::Borrow, fmt, fs::File, io::Read, ops::Deref, path::Path};
-=======
-use std::{
-    borrow::Borrow,
-    convert::TryInto,
-    fmt,
-    fs::File,
-    io::Read,
-    ops::{Deref, DerefMut},
-    path::Path,
-};
->>>>>>> 737add4a
+use std::{borrow::Borrow, convert::TryInto, fmt, fs::File, io::Read, ops::Deref, path::Path};
 use wasmparser::{TableType, Type};
 
 /// A Vec<u8> allocated with libc::malloc
