// Copyright 2021-2022, Offchain Labs, Inc.
// For license information, see https://github.com/nitro/blob/master/LICENSE

use crate::{
    binary::{parse, FloatInstruction, Local, NameCustomSection, WasmBinary},
    console::Color,
    host::get_host_impl,
    memory::Memory,
    merkle::{Merkle, MerkleType},
    reinterpret::{ReinterpretAsSigned, ReinterpretAsUnsigned},
    utils::{file_bytes, Bytes32, CBytes, DeprecatedTableType},
    value::{ArbValueType, FunctionType, IntegerValType, ProgramCounter, Value},
    wavm::{
        pack_cross_module_call, unpack_cross_module_call, wasm_to_wavm, FloatingPointImpls,
        IBinOpType, IRelOpType, IUnOpType, Instruction, Opcode,
    }
};
use digest::Digest;
use eyre::{bail, ensure, Result, WrapErr};
use fnv::FnvHashMap as HashMap;
use num::{traits::PrimInt, Zero};
use rayon::prelude::*;
use serde::{Deserialize, Serialize};
use serde_with::{serde_as, FromInto};
use sha3::Keccak256;
use std::{
    borrow::Cow,
    convert::TryFrom,
    fs::File,
    io::{BufReader, BufWriter, Write},
    num::Wrapping,
    path::{Path, PathBuf},
    sync::Arc,
};
use wasmparser::{DataKind, ElementItem, ElementKind, ExternalKind, Operator, TableType, TypeRef};

fn hash_call_indirect_data(table: u32, ty: &FunctionType) -> Bytes32 {
    let mut h = Keccak256::new();
    h.update("Call indirect:");
    h.update(&(table as u64).to_be_bytes());
    h.update(ty.hash());
    h.finalize().into()
}

#[derive(Clone, Copy, Debug, PartialEq, Eq, Hash)]
pub enum InboxIdentifier {
    Sequencer = 0,
    Delayed,
}

pub fn argument_data_to_inbox(argument_data: u64) -> Option<InboxIdentifier> {
    match argument_data {
        0x0 => Some(InboxIdentifier::Sequencer),
        0x1 => Some(InboxIdentifier::Delayed),
        _ => None,
    }
}

#[derive(Clone, Debug, Serialize, Deserialize)]
pub struct Function {
    code: Vec<Instruction>,
    ty: FunctionType,
    #[serde(skip)]
    code_merkle: Merkle,
    local_types: Vec<ArbValueType>,
}

impl Function {
    pub fn new<F: FnOnce(&mut Vec<Instruction>) -> Result<()>>(
        locals: &[Local],
        add_body: F,
        func_ty: FunctionType,
        module_types: &[FunctionType],
    ) -> Result<Function> {
        let mut locals_with_params = func_ty.inputs.clone();
        locals_with_params.extend(locals.iter().map(|x| x.value));

        let mut insts = Vec::new();
        let empty_local_hashes = locals_with_params
            .iter()
            .cloned()
            .map(Value::default_of_type)
            .map(Value::hash)
            .collect::<Vec<_>>();
        insts.push(Instruction {
            opcode: Opcode::InitFrame,
            argument_data: 0,
            proving_argument_data: Some(Merkle::new(MerkleType::Value, empty_local_hashes).root()),
        });
        // Fill in parameters
        for i in (0..func_ty.inputs.len()).rev() {
            insts.push(Instruction {
                opcode: Opcode::LocalSet,
                argument_data: i as u64,
                proving_argument_data: None,
            });
        }

        add_body(&mut insts)?;
        insts.push(Instruction::simple(Opcode::Return));

        // Insert missing proving argument data
        for inst in insts.iter_mut() {
            if inst.opcode == Opcode::CallIndirect {
                let (table, ty) = crate::wavm::unpack_call_indirect(inst.argument_data);
                let ty = &module_types[usize::try_from(ty).unwrap()];
                inst.proving_argument_data = Some(hash_call_indirect_data(table, ty));
            }
        }

        Ok(Function::new_from_wavm(insts, func_ty, locals_with_params))
    }

    fn new_from_wavm(
        code: Vec<Instruction>,
        ty: FunctionType,
        local_types: Vec<ArbValueType>,
    ) -> Function {
        assert!(
            u32::try_from(code.len()).is_ok(),
            "Function instruction count doesn't fit in a u32",
        );
        let code_merkle = Merkle::new(
            MerkleType::Instruction,
            code.par_iter().map(|i| i.hash()).collect(),
        );

        Function {
            code,
            ty,
            code_merkle,
            local_types,
        }
    }

    fn hash(&self) -> Bytes32 {
        let mut h = Keccak256::new();
        h.update("Function:");
        h.update(self.code_merkle.root());
        h.finalize().into()
    }
}

#[derive(Clone, Debug, Serialize, Deserialize)]
struct StackFrame {
    return_ref: Value,
    locals: Vec<Value>,
    caller_module: u32,
    caller_module_internals: u32,
}

impl StackFrame {
    fn hash(&self) -> Bytes32 {
        let mut h = Keccak256::new();
        h.update("Stack frame:");
        h.update(&self.return_ref.hash());
        h.update(
            Merkle::new(
                MerkleType::Value,
                self.locals.iter().map(|v| v.hash()).collect(),
            )
            .root(),
        );
        h.update(self.caller_module.to_be_bytes());
        h.update(self.caller_module_internals.to_be_bytes());
        h.finalize().into()
    }

    fn serialize_for_proof(&self) -> Vec<u8> {
        let mut data = Vec::new();
        data.extend(self.return_ref.serialize_for_proof());
        data.extend(
            Merkle::new(
                MerkleType::Value,
                self.locals.iter().map(|v| v.hash()).collect(),
            )
            .root(),
        );
        data.extend(self.caller_module.to_be_bytes());
        data.extend(self.caller_module_internals.to_be_bytes());
        data
    }
}

#[derive(Clone, Debug, Serialize, Deserialize)]
struct TableElement {
    func_ty: FunctionType,
    val: Value,
}

impl Default for TableElement {
    fn default() -> Self {
        TableElement {
            func_ty: FunctionType::default(),
            val: Value::RefNull,
        }
    }
}

impl TableElement {
    fn hash(&self) -> Bytes32 {
        let mut h = Keccak256::new();
        h.update("Table element:");
        h.update(self.func_ty.hash());
        h.update(self.val.hash());
        h.finalize().into()
    }
}

#[serde_as]
#[derive(Clone, Debug, Serialize, Deserialize)]
struct Table {
    #[serde_as(as = "FromInto<DeprecatedTableType>")]
    ty: TableType,
    elems: Vec<TableElement>,
    #[serde(skip)]
    elems_merkle: Merkle,
}

impl Table {
    fn serialize_for_proof(&self) -> Result<Vec<u8>> {
        let mut data = vec![ArbValueType::try_from(self.ty.element_type)?.serialize()];
        data.extend(&(self.elems.len() as u64).to_be_bytes());
        data.extend(self.elems_merkle.root());
        Ok(data)
    }

    fn hash(&self) -> Result<Bytes32> {
        let mut h = Keccak256::new();
        h.update("Table:");
        h.update(&[ArbValueType::try_from(self.ty.element_type)?.serialize()]);
        h.update(&(self.elems.len() as u64).to_be_bytes());
        h.update(self.elems_merkle.root());
        Ok(h.finalize().into())
    }
}

fn make_internal_func(opcode: Opcode, ty: FunctionType) -> Function {
    let wavm = vec![
        Instruction::simple(Opcode::InitFrame),
        Instruction::simple(opcode),
        Instruction::simple(Opcode::Return),
    ];
    Function::new_from_wavm(wavm, ty, Vec::new())
}

#[derive(Clone, Debug)]
struct AvailableImport {
    ty: FunctionType,
    module: u32,
    func: u32,
}

#[derive(Clone, Debug, Default, Serialize, Deserialize)]
struct Module {
    globals: Vec<Value>,
    memory: Memory,
    tables: Vec<Table>,
    #[serde(skip)]
    tables_merkle: Merkle,
    funcs: Arc<Vec<Function>>,
    #[serde(skip)]
    funcs_merkle: Arc<Merkle>,
    types: Arc<Vec<FunctionType>>,
    internals_offset: u32,
    names: Arc<NameCustomSection>,
    host_call_hooks: Arc<Vec<Option<(String, String)>>>,
    start_function: Option<u32>,
    func_types: Arc<Vec<FunctionType>>,
    exports: Arc<HashMap<String, u32>>,
}

impl Module {
    fn from_binary(
        bin: &WasmBinary,
        available_imports: &HashMap<String, AvailableImport>,
        floating_point_impls: &FloatingPointImpls,
        allow_hostapi: bool,
    ) -> Result<Module> {
        let mut code = Vec::new();
        let mut func_type_idxs: Vec<u32> = Vec::new();
        let mut memory = Memory::default();
        let mut exports = HashMap::default();
        let mut tables = Vec::new();
        let mut host_call_hooks = Vec::new();
        for import in &bin.imports {
            if let TypeRef::Func(ty) = import.ty {
                let mut qualified_name = format!("{}__{}", import.module, import.name);
                qualified_name = qualified_name.replace(&['/', '.'] as &[char], "_");
                let have_ty = &bin.types[ty as usize];
                let func;
                if let Some(import) = available_imports.get(&qualified_name) {
                    ensure!(
                        &import.ty == have_ty,
                        "Import has different function signature than host function. Expected {:?} but got {:?}",
                        import.ty, have_ty,
                    );
                    let wavm = vec![
                        Instruction::simple(Opcode::InitFrame),
                        Instruction::with_data(
                            Opcode::CrossModuleCall,
                            pack_cross_module_call(import.module, import.func),
                        ),
                        Instruction::simple(Opcode::Return),
                    ];
                    func = Function::new_from_wavm(wavm, import.ty.clone(), Vec::new());
                } else {
                    func = get_host_impl(import.module, import.name)?;
                    ensure!(
                        &func.ty == have_ty,
                        "Import has different function signature than host function. Expected {:?} but got {:?}",
                        func.ty, have_ty,
                    );
                    ensure!(
                        allow_hostapi,
                        "Calling hostapi directly is not allowed. Function {}",
                        import.name,
                    );
                }
                func_type_idxs.push(ty);
                code.push(func);
                host_call_hooks.push(Some((import.module.into(), import.name.into())));
            } else {
                bail!("Unsupport import kind {:?}", import);
            }
        }
        func_type_idxs.extend(bin.functions.iter());
        let types = &bin.types;
        let mut func_types: Vec<FunctionType> = func_type_idxs
            .iter()
            .map(|i| types[*i as usize].clone())
            .collect();
        for c in &bin.codes {
            let idx = code.len();
            let func_ty = func_types[idx].clone();
            code.push(Function::new(
                &c.locals,
                |code| {
                    wasm_to_wavm(
                        &c.expr,
                        code,
                        floating_point_impls,
                        &func_types,
                        types,
                        func_type_idxs[idx],
                    )
                },
                func_ty.clone(),
                &types,
            )?);
            host_call_hooks.push(None);
        }
        ensure!(
            bin.memories.len() <= 1,
            "Multiple memories are not supported"
        );
        if let Some(limits) = bin.memories.get(0) {            
            let page_size = Memory::PAGE_SIZE;
            let initial = limits.initial;  // validate() checks this is less than max::u32
            let allowed = u32::MAX as u64 / Memory::PAGE_SIZE - 1;  // we require the size remain *below* 2^32
            
            let max_size = match limits.maximum {
                Some(pages) => u64::min(allowed, pages),
                _ => allowed,
            };
            if initial > max_size {
                bail!("Memory inits to a size larger than its max: {} vs {}", limits.initial, max_size);
            }
            let size = initial * page_size;

            memory = Memory::new(size as usize, max_size as u32);
        }

        let mut globals = vec![];
        for global in &bin.globals {
            let mut init = global.init_expr.get_operators_reader();

            let value = match (init.read()?, init.read()?, init.eof()) {
                (op, Operator::End, true) => crate::binary::op_as_const(op)?,
                _ => bail!("Non-constant global initializer"),
            };
            globals.push(value);
        }

        for export in &bin.exports {
            if let ExternalKind::Func = export.kind {
                exports.insert(export.name.to_owned(), export.index);
            }
        }

        for data in &bin.datas {
            let (memory_index, mut init) = match data.kind {
                DataKind::Active {
                    memory_index,
                    init_expr,
                } => (memory_index, init_expr.get_operators_reader()),
                _ => continue,
            };
            ensure!(
                memory_index == 0,
                "Attempted to write to nonexistant memory"
            );

            let offset = match (init.read()?, init.read()?, init.eof()) {
                (Operator::I32Const { value }, Operator::End, true) => value as usize,
                x => bail!("Non-constant element segment offset expression {:?}", x),
            };
            if !matches!(
                offset.checked_add(data.data.len()),
                Some(x) if (x as u64) <= memory.size() as u64,
            ) {
                bail!(
                    "Out-of-bounds data memory init with offset {} and size {}",
                    offset,
                    data.data.len(),
                );
            }
            memory.set_range(offset, data.data);
        }

        for table in &bin.tables {
            tables.push(Table {
                elems: vec![TableElement::default(); usize::try_from(table.initial).unwrap()],
                ty: *table,
                elems_merkle: Merkle::default(),
            });
        }

        for elem in &bin.elements {
            let (t, mut init) = match elem.kind {
                ElementKind::Active {
                    table_index,
                    init_expr,
                } => (table_index, init_expr.get_operators_reader()),
                _ => continue,
            };
            let offset = match (init.read()?, init.read()?, init.eof()) {
                (Operator::I32Const { value }, Operator::End, true) => value as usize,
                x => bail!("Non-constant element segment offset expression {:?}", x),
            };
            let table = match tables.get_mut(t as usize) {
                Some(t) => t,
                None => bail!("Element segment for non-exsistent table {}", t),
            };
            let expected_ty = table.ty.element_type;
            ensure!(
                expected_ty == elem.ty,
                "Element type expected to be of table type {:?} but of type {:?}",
                expected_ty,
                elem.ty
            );

            let mut contents = vec![];
            let mut item_reader = elem.items.get_items_reader()?;
            for _ in 0..item_reader.get_count() {
                let item = item_reader.read()?;
                let index = match item {
                    ElementItem::Func(index) => index,
                    ElementItem::Expr(_) => {
                        bail!("Non-constant element initializers are not supported")
                    }
                };
                let func_ty = func_types[index as usize].clone();
                contents.push(TableElement {
                    val: Value::FuncRef(index),
                    func_ty,
                })
            }

            let len = contents.len();
            ensure!(
                offset.saturating_add(len) <= table.elems.len(),
                "Out of bounds element segment at offset {} and length {} for table of length {}",
                offset,
                len,
                table.elems.len(),
            );
            table.elems[offset..][..len].clone_from_slice(&contents);
        }
        ensure!(
            code.len() < (1usize << 31),
            "Module function count must be under 2^31",
        );
        ensure!(!code.is_empty(), "Module has no code");

        // Make internal functions
        let internals_offset = code.len() as u32;
        let mut memory_load_internal_type = FunctionType::default();
        memory_load_internal_type.inputs.push(ArbValueType::I32);
        memory_load_internal_type.outputs.push(ArbValueType::I32);
        func_types.push(memory_load_internal_type.clone());
        code.push(make_internal_func(
            Opcode::MemoryLoad {
                ty: ArbValueType::I32,
                bytes: 1,
                signed: false,
            },
            memory_load_internal_type.clone(),
        ));
        func_types.push(memory_load_internal_type.clone());
        code.push(make_internal_func(
            Opcode::MemoryLoad {
                ty: ArbValueType::I32,
                bytes: 4,
                signed: false,
            },
            memory_load_internal_type,
        ));
        let mut memory_store_internal_type = FunctionType::default();
        memory_store_internal_type.inputs.push(ArbValueType::I32);
        memory_store_internal_type.inputs.push(ArbValueType::I32);
        func_types.push(memory_store_internal_type.clone());
        code.push(make_internal_func(
            Opcode::MemoryStore {
                ty: ArbValueType::I32,
                bytes: 1,
            },
            memory_store_internal_type.clone(),
        ));
        func_types.push(memory_store_internal_type.clone());
        code.push(make_internal_func(
            Opcode::MemoryStore {
                ty: ArbValueType::I32,
                bytes: 4,
            },
            memory_store_internal_type,
        ));

        let tables_hashes: Result<_, _> = tables.iter().map(Table::hash).collect();

        Ok(Module {
            memory,
            globals,
            tables_merkle: Merkle::new(MerkleType::Table, tables_hashes?),
            tables,
            funcs_merkle: Arc::new(Merkle::new(
                MerkleType::Function,
                code.iter().map(|f| f.hash()).collect(),
            )),
            funcs: Arc::new(code),
            types: Arc::new(bin.types.to_owned()),
            internals_offset,
            names: Arc::new(bin.names.to_owned()),
            host_call_hooks: Arc::new(host_call_hooks),
            start_function: bin.start,
            func_types: Arc::new(func_types),
            exports: Arc::new(exports),
        })
    }

    fn hash(&self) -> Bytes32 {
        let mut h = Keccak256::new();
        h.update("Module:");
        h.update(
            Merkle::new(
                MerkleType::Value,
                self.globals.iter().map(|v| v.hash()).collect(),
            )
            .root(),
        );
        h.update(self.memory.hash());
        h.update(self.tables_merkle.root());
        h.update(self.funcs_merkle.root());
        h.update(self.internals_offset.to_be_bytes());
        h.finalize().into()
    }

    fn serialize_for_proof(&self, mem_merkle: &Merkle) -> Vec<u8> {
        let mut data = Vec::new();

        data.extend(
            Merkle::new(
                MerkleType::Value,
                self.globals.iter().map(|v| v.hash()).collect(),
            )
            .root(),
        );

        data.extend(self.memory.size().to_be_bytes());
        data.extend(mem_merkle.root());

        data.extend(self.tables_merkle.root());
        data.extend(self.funcs_merkle.root());

        data.extend(self.internals_offset.to_be_bytes());

        data
    }
}

// Globalstate holds:
// bytes32 - last_block_hash
// bytes32 - send_root
// uint64 - inbox_position
// uint64 - position_within_message
pub const GLOBAL_STATE_BYTES32_NUM: usize = 2;
pub const GLOBAL_STATE_U64_NUM: usize = 2;

#[derive(Clone, Debug, Default, PartialEq, Eq, Serialize, Deserialize)]
#[repr(C)]
pub struct GlobalState {
    pub bytes32_vals: [Bytes32; GLOBAL_STATE_BYTES32_NUM],
    pub u64_vals: [u64; GLOBAL_STATE_U64_NUM],
}

impl GlobalState {
    fn hash(&self) -> Bytes32 {
        let mut h = Keccak256::new();
        h.update("Global state:");
        for item in self.bytes32_vals {
            h.update(item)
        }
        for item in self.u64_vals {
            h.update(item.to_be_bytes())
        }
        h.finalize().into()
    }

    fn serialize(&self) -> Vec<u8> {
        let mut data = Vec::new();
        for item in self.bytes32_vals {
            data.extend(item)
        }
        for item in self.u64_vals {
            data.extend(item.to_be_bytes())
        }
        data
    }
}

#[derive(Serialize)]
pub struct ProofInfo {
    pub before: String,
    pub proof: String,
    pub after: String,
}

impl ProofInfo {
    pub fn new(before: String, proof: String, after: String) -> Self {
        Self { before, proof, after }
    }
}

/// cbindgen:ignore
#[derive(Clone, Copy, Debug, PartialEq, Eq, Serialize, Deserialize)]
#[repr(u8)]
pub enum MachineStatus {
    Running,
    Finished,
    Errored,
    TooFar,
}

#[derive(Clone, Serialize, Deserialize)]
pub struct ModuleState<'a> {
    globals: Cow<'a, Vec<Value>>,
    memory: Cow<'a, Memory>,
}

#[derive(Serialize, Deserialize)]
pub struct MachineState<'a> {
    steps: u64, // Not part of machine hash
    status: MachineStatus,
    value_stack: Cow<'a, Vec<Value>>,
    internal_stack: Cow<'a, Vec<Value>>,
    block_stack: Cow<'a, Vec<usize>>,
    frame_stack: Cow<'a, Vec<StackFrame>>,
    modules: Vec<ModuleState<'a>>,
    global_state: GlobalState,
    pc: ProgramCounter,
    stdio_output: Cow<'a, Vec<u8>>,
    initial_hash: Bytes32,
}

<<<<<<< HEAD
#[derive(Clone, Debug)]
=======
pub type PreimageResolver = Arc<dyn Fn(u64, Bytes32) -> Option<CBytes>>;

/// Wraps a preimage resolver to provide an easier API
/// and cache the last preimage retrieved.
#[derive(Clone)]
struct PreimageResolverWrapper {
    resolver: PreimageResolver,
    last_resolved: Option<(Bytes32, CBytes)>,
}

impl PreimageResolverWrapper {
    pub fn new(resolver: PreimageResolver) -> PreimageResolverWrapper {
        PreimageResolverWrapper {
            resolver,
            last_resolved: None,
        }
    }

    pub fn get(&mut self, context: u64, hash: Bytes32) -> Option<&[u8]> {
        // TODO: this is unnecessarily complicated by the rust borrow checker.
        // This will probably be simplifiable when Polonius is shipped.
        if matches!(&self.last_resolved, Some(r) if r.0 != hash) {
            self.last_resolved = None;
        }
        match &mut self.last_resolved {
            Some(resolved) => Some(&resolved.1),
            x => {
                let data = (self.resolver)(context, hash)?;
                Some(&x.insert((hash, data)).1)
            }
        }
    }

    pub fn get_const(&self, context: u64, hash: Bytes32) -> Option<CBytes> {
        if let Some(resolved) = &self.last_resolved {
            if resolved.0 == hash {
                return Some(resolved.1.clone());
            }
        }
        (self.resolver)(context, hash)
    }
}

#[derive(Clone)]
>>>>>>> 668b4047
pub struct Machine {
    steps: u64, // Not part of machine hash
    status: MachineStatus,
    value_stack: Vec<Value>,
    internal_stack: Vec<Value>,
    block_stack: Vec<usize>,
    frame_stack: Vec<StackFrame>,
    modules: Vec<Module>,
    modules_merkle: Option<Merkle>,
    global_state: GlobalState,
    pc: ProgramCounter,
    stdio_output: Vec<u8>,
    inbox_contents: HashMap<(InboxIdentifier, u64), Vec<u8>>,
    preimage_resolver: PreimageResolverWrapper,
    initial_hash: Bytes32,
    context: u64,
}

fn hash_stack<I, D>(stack: I, prefix: &str) -> Bytes32
where
    I: IntoIterator<Item = D>,
    D: AsRef<[u8]>,
{
    let mut hash = Bytes32::default();
    for item in stack.into_iter() {
        let mut h = Keccak256::new();
        h.update(prefix);
        h.update(item.as_ref());
        h.update(&hash);
        hash = h.finalize().into();
    }
    hash
}

fn hash_value_stack(stack: &[Value]) -> Bytes32 {
    hash_stack(stack.iter().map(|v| v.hash()), "Value stack:")
}

fn hash_pc_stack(pcs: &[usize]) -> Bytes32 {
    hash_stack(
        pcs.iter().map(|pc| (*pc as u32).to_be_bytes()),
        "Program counter stack:",
    )
}

fn hash_stack_frame_stack(frames: &[StackFrame]) -> Bytes32 {
    hash_stack(frames.iter().map(|f| f.hash()), "Stack frame stack:")
}

#[must_use]
fn prove_window<T, F, D, G>(items: &[T], stack_hasher: F, encoder: G) -> Vec<u8>
where
    F: Fn(&[T]) -> Bytes32,
    D: AsRef<[u8]>,
    G: Fn(&T) -> D,
{
    let mut data = Vec::with_capacity(33);
    if items.is_empty() {
        data.extend(Bytes32::default());
        data.push(0);
    } else {
        let last_idx = items.len() - 1;
        data.extend(stack_hasher(&items[..last_idx]));
        data.push(1);
        data.extend(encoder(&items[last_idx]).as_ref());
    }
    data
}

#[must_use]
fn prove_stack<T, F, D, G>(
    items: &[T],
    proving_depth: usize,
    stack_hasher: F,
    encoder: G,
) -> Vec<u8>
where
    F: Fn(&[T]) -> Bytes32,
    D: AsRef<[u8]>,
    G: Fn(&T) -> D,
{
    let mut data = Vec::with_capacity(33);
    let unproven_stack_depth = items.len().saturating_sub(proving_depth);
    data.extend(stack_hasher(&items[..unproven_stack_depth]));
    data.extend(Bytes32::from(items.len() - unproven_stack_depth));
    for val in &items[unproven_stack_depth..] {
        data.extend(encoder(val).as_ref());
    }
    data
}

#[must_use]
fn exec_ibin_op<T>(a: T, b: T, op: IBinOpType) -> Option<T>
where
    Wrapping<T>: ReinterpretAsSigned,
    T: Zero,
{
    let a = Wrapping(a);
    let b = Wrapping(b);
    if matches!(
        op,
        IBinOpType::DivS | IBinOpType::DivU | IBinOpType::RemS | IBinOpType::RemU,
    ) && b.is_zero()
    {
        return None
    }
    let res = match op {
        IBinOpType::Add => a + b,
        IBinOpType::Sub => a - b,
        IBinOpType::Mul => a * b,
        IBinOpType::DivS => (a.cast_signed() / b.cast_signed()).cast_unsigned(),
        IBinOpType::DivU => a / b,
        IBinOpType::RemS => (a.cast_signed() % b.cast_signed()).cast_unsigned(),
        IBinOpType::RemU => a % b,
        IBinOpType::And => a & b,
        IBinOpType::Or => a | b,
        IBinOpType::Xor => a ^ b,
        IBinOpType::Shl => a << b.cast_usize(),
        IBinOpType::ShrS => (a.cast_signed() >> b.cast_usize()).cast_unsigned(),
        IBinOpType::ShrU => a >> b.cast_usize(),
        IBinOpType::Rotl => a.rotl(b.cast_usize()),
        IBinOpType::Rotr => a.rotr(b.cast_usize()),
    };
    Some(res.0)
}

#[must_use]
fn exec_iun_op<T>(a: T, op: IUnOpType) -> u32
where
    T: PrimInt,
{
    match op {
        IUnOpType::Clz => a.leading_zeros(),
        IUnOpType::Ctz => a.trailing_zeros(),
        IUnOpType::Popcnt => a.count_ones(),
    }
}

fn exec_irel_op<T>(a: T, b: T, op: IRelOpType) -> Value
where
    T: Ord,
{
    let res = match op {
        IRelOpType::Eq => a == b,
        IRelOpType::Ne => a != b,
        IRelOpType::Lt => a < b,
        IRelOpType::Gt => a > b,
        IRelOpType::Le => a <= b,
        IRelOpType::Ge => a >= b,
    };
    Value::I32(res as u32)
}

pub fn get_empty_preimage_resolver() -> PreimageResolver {
    Arc::new(|_, _| None) as _
}

impl Machine {
    pub const MAX_STEPS: u64 = 1 << 43;

    pub fn from_binary(
        library_paths: &[PathBuf],
        binary_path: &Path,
        language_support: bool,
        always_merkleize: bool,
        allow_hostapi_from_main: bool,
        global_state: GlobalState,
        inbox_contents: HashMap<(InboxIdentifier, u64), Vec<u8>>,
        preimage_resolver: PreimageResolver,
    ) -> Result<Machine> {
        let bin_source = file_bytes(binary_path)?;
        let bin = parse(&bin_source)
            .wrap_err_with(|| format!("failed to validate WASM binary at {:?}", binary_path))?;
        let mut libraries = vec![];
        let mut lib_sources = vec![];
        for path in library_paths {
            let error_message = format!("failed to validate WASM binary at {:?}", path);
            lib_sources.push((file_bytes(path)?, error_message));
        }
        for (source, error_message) in &lib_sources {
            let library = parse(source).wrap_err_with(|| error_message.clone())?;
            libraries.push(library);
        }

        // `modules` starts out with the entrypoint module, which will be initialized later
        let mut modules = vec![Module::default()];
        let mut available_imports = HashMap::default();
        let mut floating_point_impls = HashMap::default();

        for export in &bin.exports {
            if let ExternalKind::Func = export.kind {
                if let Some(ty_idx) = usize::try_from(export.index)
                    .unwrap()
                    .checked_sub(bin.imports.len())
                {
                    let ty = bin.functions[ty_idx];
                    let ty = &bin.types[usize::try_from(ty).unwrap()];
                    let module = u32::try_from(modules.len() + libraries.len()).unwrap();
                    available_imports.insert(
                        format!("env__wavm_guest_call__{}", export.name),
                        AvailableImport {
                            ty: ty.clone(),
                            module,
                            func: export.index,
                        },
                    );
                }
            }
        }

        for lib in libraries {
            let module =
                Module::from_binary(&lib, &available_imports, &floating_point_impls, true)?;
            for (name, &func) in &*module.exports {
                let ty = module.func_types[func as usize].clone();
                available_imports.insert(
                    name.clone(),
                    AvailableImport {
                        module: modules.len() as u32,
                        func,
                        ty: ty.clone(),
                    },
                );
                if let Ok(op) = name.parse::<FloatInstruction>() {
                    let mut sig = op.signature();
                    // wavm codegen takes care of effecting this type change at callsites
                    for ty in sig.inputs.iter_mut().chain(sig.outputs.iter_mut()) {
                        if *ty == ArbValueType::F32 {
                            *ty = ArbValueType::I32;
                        } else if *ty == ArbValueType::F64 {
                            *ty = ArbValueType::I64;
                        }
                    }
                    ensure!(
                        ty == sig,
                        "Wrong type for floating point impl {:?} expecting {:?} but got {:?}",
                        name,
                        sig,
                        ty
                    );
                    floating_point_impls.insert(op, (modules.len() as u32, func));
                }
            }
            modules.push(module);
        }

        // Shouldn't be necessary, but to safe, don't allow the main binary to import its own guest calls
        available_imports.retain(|_, i| i.module as usize != modules.len());
        modules.push(Module::from_binary(
            &bin,
            &available_imports,
            &floating_point_impls,
            allow_hostapi_from_main,
        )?);

        // Build the entrypoint module
        let mut entrypoint = Vec::new();
        macro_rules! entry {
            ($opcode:ident) => {
                entrypoint.push(Instruction::simple(Opcode::$opcode));
            };
            ($opcode:ident, $value:expr) => {
                entrypoint.push(Instruction::with_data(Opcode::$opcode, $value));
            };
            ($opcode:ident ($inside:expr)) => {
                entrypoint.push(Instruction::simple(Opcode::$opcode($inside)));
            };
            (@cross, $module:expr, $func:expr) => {
                entrypoint.push(Instruction::with_data(
                    Opcode::CrossModuleCall,
                    pack_cross_module_call($module, $func),
                ));
            };
        }
        for (i, module) in modules.iter().enumerate() {
            if let Some(s) = module.start_function {
                ensure!(
                    module.func_types[s as usize] == FunctionType::default(),
                    "Start function takes inputs or outputs",
                );
                entry!(@cross, u32::try_from(i).unwrap(), s);
            }
        }
        let main_module_idx = modules.len() - 1;
        let main_module = &modules[main_module_idx];
        // Rust support
        if let Some(&f) = main_module.exports.get("main").filter(|_| language_support) {
            let mut expected_type = FunctionType::default();
            expected_type.inputs.push(ArbValueType::I32); // argc
            expected_type.inputs.push(ArbValueType::I32); // argv
            expected_type.outputs.push(ArbValueType::I32); // ret
            ensure!(
                main_module.func_types[f as usize] == expected_type,
                "Main function doesn't match expected signature of [argc, argv] -> [ret]",
            );
            entry!(I32Const, 0);
            entry!(I32Const, 0);
            entry!(@cross, u32::try_from(main_module_idx).unwrap(), f);
            entry!(Drop);
            entry!(HaltAndSetFinished);
        }
        // Go support
        if let Some(&f) = main_module.exports.get("run").filter(|_| language_support) {
            let mut expected_type = FunctionType::default();
            expected_type.inputs.push(ArbValueType::I32); // argc
            expected_type.inputs.push(ArbValueType::I32); // argv
            ensure!(
                dbg!(&main_module.func_types[f as usize]) == &expected_type,
                "Run function doesn't match expected signature of [argc, argv]",
            );
            // Go's flags library panics if the argument list is empty.
            // To pass in the program name argument, we need to put it in memory.
            // The Go linker guarantees a section of memory starting at byte 4096 is available for this purpose.
            // https://github.com/golang/go/blob/252324e879e32f948d885f787decf8af06f82be9/misc/wasm/wasm_exec.js#L520
            // These memory stores also assume that the Go module's memory is large enough to begin with.
            // That's also handled by the Go compiler. Go 1.17.5 in the compilation of the arbitrator go test case
            // initializes its memory to 272 pages long (about 18MB), much larger than the required space.
            let free_memory_base = 4096;
            let name_str_ptr = free_memory_base;
            let argv_ptr = name_str_ptr + 8;
            ensure!(
                main_module.internals_offset != 0,
                "Main module doesn't have internals"
            );
            let main_module_idx = u32::try_from(main_module_idx).unwrap();
            let main_module_store32 = main_module.internals_offset + 3;

            // Write "js\0" to name_str_ptr, to match what the actual JS environment does
            entry!(I32Const, name_str_ptr);
            entry!(I32Const, 0x736a); // b"js\0"
            entry!(@cross, main_module_idx, main_module_store32);
            entry!(I32Const, name_str_ptr + 4);
            entry!(I32Const, 0);
            entry!(@cross, main_module_idx, main_module_store32);

            // Write name_str_ptr to argv_ptr
            entry!(I32Const, argv_ptr);
            entry!(I32Const, name_str_ptr);
            entry!(@cross, main_module_idx, main_module_store32);
            entry!(I32Const, argv_ptr + 4);
            entry!(I32Const, 0);
            entry!(@cross, main_module_idx, main_module_store32);

            // Launch main with an argument count of 1 and argv_ptr
            entry!(I32Const, 1);
            entry!(I32Const, argv_ptr);
            entry!(@cross, main_module_idx, f);
            if let Some(i) = available_imports.get("wavm__go_after_run") {
                ensure!(
                    i.ty == FunctionType::default(),
                    "Resume function has non-empty function signature",
                );
                entry!(@cross, i.module, i.func);
            }
        }
        let entrypoint_types = vec![FunctionType::default()];
        let mut entrypoint_names = NameCustomSection {
            module: "entry".into(),
            functions: HashMap::default(),
            _locals_removed: HashMap::default(),
        };
        entrypoint_names
            .functions
            .insert(0, "wavm_entrypoint".into());
        let entrypoint_funcs = vec![Function::new(
            &[],
            |code| {
                code.extend(entrypoint);
                Ok(())
            },
            FunctionType::default(),
            &entrypoint_types,
        )?];
        let entrypoint = Module {
            globals: Vec::new(),
            memory: Memory::default(),
            tables: Vec::new(),
            tables_merkle: Merkle::default(),
            funcs_merkle: Arc::new(Merkle::new(
                MerkleType::Function,
                entrypoint_funcs.iter().map(Function::hash).collect(),
            )),
            funcs: Arc::new(entrypoint_funcs),
            types: Arc::new(entrypoint_types),
            names: Arc::new(entrypoint_names),
            internals_offset: 0,
            host_call_hooks: Arc::new(vec![None]),
            start_function: None,
            func_types: Arc::new(vec![FunctionType::default()]),
            exports: Arc::new(HashMap::default()),
        };
        modules[0] = entrypoint;

        // Merkleize things if requested
        for module in &mut modules {
            for table in module.tables.iter_mut() {
                table.elems_merkle = Merkle::new(
                    MerkleType::TableElement,
                    table.elems.iter().map(TableElement::hash).collect(),
                );
            }

            let tables_hashes: Result<_, _> = module.tables.iter().map(Table::hash).collect();
            module.tables_merkle = Merkle::new(MerkleType::Table, tables_hashes?);

            if always_merkleize {
                module.memory.cache_merkle_tree();
            }
        }
        let mut modules_merkle = None;
        if always_merkleize {
            modules_merkle = Some(Merkle::new(
                MerkleType::Module,
                modules.iter().map(Module::hash).collect(),
            ));
        }

        let mut mach = Machine {
            status: MachineStatus::Running,
            steps: 0,
            value_stack: vec![Value::RefNull, Value::I32(0), Value::I32(0)],
            internal_stack: Vec::new(),
            block_stack: Vec::new(),
            frame_stack: Vec::new(),
            modules,
            modules_merkle,
            global_state,
            pc: ProgramCounter::default(),
            stdio_output: Vec::new(),
            inbox_contents,
            preimage_resolver: PreimageResolverWrapper::new(preimage_resolver),
            initial_hash: Bytes32::default(),
            context: 0,
        };
        mach.initial_hash = mach.hash();
        Ok(mach)
    }

    pub fn new_from_wavm(wavm_binary: &Path) -> Result<Machine> {
        let f = BufReader::new(File::open(wavm_binary)?);
        let decompressor = brotli2::read::BrotliDecoder::new(f);
        let mut modules: Vec<Module> = bincode::deserialize_from(decompressor)?;
        for module in modules.iter_mut() {
            for table in module.tables.iter_mut() {
                table.elems_merkle = Merkle::new(
                    MerkleType::TableElement,
                    table.elems.iter().map(TableElement::hash).collect(),
                );
            }
            let tables: Result<_> = module.tables.iter().map(Table::hash).collect();
            module.tables_merkle = Merkle::new(MerkleType::Table, tables?);

            let funcs =
                Arc::get_mut(&mut module.funcs).expect("Multiple copies of module functions");
            for func in funcs.iter_mut() {
                func.code_merkle = Merkle::new(
                    MerkleType::Instruction,
                    func.code.par_iter().map(|i| i.hash()).collect(),
                );
            }
            module.funcs_merkle = Arc::new(Merkle::new(
                MerkleType::Function,
                module.funcs.iter().map(Function::hash).collect(),
            ));
        }
        let mut mach = Machine {
            status: MachineStatus::Running,
            steps: 0,
            value_stack: vec![Value::RefNull, Value::I32(0), Value::I32(0)],
            internal_stack: Vec::new(),
            block_stack: Vec::new(),
            frame_stack: Vec::new(),
            modules,
            modules_merkle: None,
            global_state: Default::default(),
            pc: ProgramCounter::default(),
            stdio_output: Vec::new(),
            inbox_contents: Default::default(),
            preimage_resolver: PreimageResolverWrapper::new(get_empty_preimage_resolver()),
            initial_hash: Bytes32::default(),
            context: 0,
        };
        mach.initial_hash = mach.hash();
        Ok(mach)
    }

    pub fn serialize_binary<P: AsRef<Path>>(&self, path: P) -> Result<()> {
        ensure!(
            self.hash() == self.initial_hash,
            "serialize_binary can only be called on initial machine",
        );
        let mut f = File::create(path)?;
        let mut compressor = brotli2::write::BrotliEncoder::new(BufWriter::new(&mut f), 9);
        bincode::serialize_into(&mut compressor, &self.modules)?;
        compressor.flush()?;
        drop(compressor);
        f.sync_data()?;
        Ok(())
    }

    pub fn serialize_state<P: AsRef<Path>>(&self, path: P) -> Result<()> {
        let mut f = File::create(path)?;
        let mut writer = BufWriter::new(&mut f);
        let modules = self
            .modules
            .iter()
            .map(|m| ModuleState {
                globals: Cow::Borrowed(&m.globals),
                memory: Cow::Borrowed(&m.memory),
            })
            .collect();
        let state = MachineState {
            steps: self.steps,
            status: self.status,
            value_stack: Cow::Borrowed(&self.value_stack),
            internal_stack: Cow::Borrowed(&self.internal_stack),
            block_stack: Cow::Borrowed(&self.block_stack),
            frame_stack: Cow::Borrowed(&self.frame_stack),
            modules,
            global_state: self.global_state.clone(),
            pc: self.pc,
            stdio_output: Cow::Borrowed(&self.stdio_output),
            initial_hash: self.initial_hash,
        };
        bincode::serialize_into(&mut writer, &state)?;
        writer.flush()?;
        drop(writer);
        f.sync_data()?;
        Ok(())
    }

    // Requires that this is the same base machine. If this returns an error, it has not mutated `self`.
    pub fn deserialize_and_replace_state<P: AsRef<Path>>(&mut self, path: P) -> Result<()> {
        let reader = BufReader::new(File::open(path)?);
        let new_state: MachineState = bincode::deserialize_from(reader)?;
        if self.initial_hash != new_state.initial_hash {
            bail!(
                "attempted to load deserialize machine with initial hash {} into machine with initial hash {}",
                new_state.initial_hash, self.initial_hash,
            );
        }
        assert_eq!(self.modules.len(), new_state.modules.len());

        // Start mutating the machine. We must not return an error past this point.
        for (module, new_module_state) in self.modules.iter_mut().zip(new_state.modules.into_iter())
        {
            module.globals = new_module_state.globals.into_owned();
            module.memory = new_module_state.memory.into_owned();
        }
        self.steps = new_state.steps;
        self.status = new_state.status;
        self.value_stack = new_state.value_stack.into_owned();
        self.internal_stack = new_state.internal_stack.into_owned();
        self.block_stack = new_state.block_stack.into_owned();
        self.frame_stack = new_state.frame_stack.into_owned();
        self.global_state = new_state.global_state;
        self.pc = new_state.pc;
        self.stdio_output = new_state.stdio_output.into_owned();
        Ok(())
    }

    pub fn start_merkle_caching(&mut self) {
        for module in &mut self.modules {
            module.memory.cache_merkle_tree();
        }
        self.modules_merkle = Some(Merkle::new(
            MerkleType::Module,
            self.modules.iter().map(Module::hash).collect(),
        ));
    }

    pub fn stop_merkle_caching(&mut self) {
        self.modules_merkle = None;
        for module in &mut self.modules {
            module.memory.merkle = None;
        }
    }

    pub fn jump_into_function(&mut self, func: &str, mut args: Vec<Value>) {
        let frame_args = [Value::RefNull, Value::I32(0), Value::I32(0)];
        args.extend(frame_args);
        self.value_stack = args;

        let module = self.modules.last().expect("no module");
        let export = module.exports.iter().find(|x| x.0 == func);
        let export = export.expect(&format!("func {} not found", func)).1;

        self.frame_stack.clear();
        self.block_stack.clear();
        self.internal_stack.clear();

        self.pc = ProgramCounter {
            module: self.modules.len() - 1,
            func: *export as usize,
            inst: 0,
        };
        self.status = MachineStatus::Running;
        self.steps = 0;
    }

    pub fn get_final_result(&self) -> Result<Vec<Value>> {
        if self.frame_stack.len() != 0 {
            bail!("machine has not successfully computed a final result {:?}", self.status)
        }
        Ok(self.value_stack.clone())
    }

    pub fn get_next_instruction(&self) -> Option<Instruction> {
        if self.is_halted() {
            return None;
        }
        self.modules[self.pc.module].funcs[self.pc.func]
            .code
            .get(self.pc.inst)
            .cloned()
    }

    pub fn get_pc(&self) -> Option<ProgramCounter> {
        if self.is_halted() {
            return None;
        }
        Some(self.pc)
    }

    fn test_next_instruction(func: &Function, pc: &ProgramCounter) {
        debug_assert!(func.code.len() > pc.inst);
    }

    pub fn get_steps(&self) -> u64 {
        self.steps
    }

    pub fn step_n(&mut self, n: u64) -> Result<()> {
        if self.is_halted() {
            return Ok(());
        }
        let mut module = &mut self.modules[self.pc.module];
        let mut func = &module.funcs[self.pc.func];

        macro_rules! flush_module {
            () => {
                if let Some(merkle) = self.modules_merkle.as_mut() {
                    merkle.set(self.pc.module, module.hash());
                }
            };
        }
        macro_rules! error {
            () => {{
                self.status = MachineStatus::Errored;
                break;
            }};
            ($($message:tt),+) => {{
                println!($($message),+);
                self.status = MachineStatus::Errored;
                break;
            }};
        }

        for _ in 0..n {
            self.steps += 1;
            if self.steps == Self::MAX_STEPS {
                error!();
            }
            let inst = func.code[self.pc.inst];
            if self.pc.inst == 1 {
                if let Some(hook) = module
                    .host_call_hooks
                    .get(self.pc.func)
                    .cloned()
                    .and_then(|x| x)
                {
                    if let Err(err) = Self::host_call_hook(
                        &self.value_stack,
                        module,
                        &mut self.stdio_output,
                        &hook.0,
                        &hook.1,
                    ) {
                        eprintln!(
                            "Failed to process host call hook for host call {:?} {:?}: {}",
                            hook.0, hook.1, err,
                        );
                    }
                }
            }
            self.pc.inst += 1;
            match inst.opcode {
                Opcode::Unreachable => error!(),
                Opcode::Nop => {}
                Opcode::Block => {
                    let idx = inst.argument_data as usize;
                    self.block_stack.push(idx);
                    debug_assert!(func.code.len() > idx);
                }
                Opcode::EndBlock => {
                    self.block_stack.pop();
                }
                Opcode::EndBlockIf => {
                    let x = self.value_stack.last().unwrap();
                    if !x.is_i32_zero() {
                        self.block_stack.pop().unwrap();
                    }
                }
                Opcode::InitFrame => {
                    let caller_module_internals = self.value_stack.pop().unwrap().assume_u32();
                    let caller_module = self.value_stack.pop().unwrap().assume_u32();
                    let return_ref = self.value_stack.pop().unwrap();
                    self.frame_stack.push(StackFrame {
                        return_ref,
                        locals: func
                            .local_types
                            .iter()
                            .cloned()
                            .map(Value::default_of_type)
                            .collect(),
                        caller_module,
                        caller_module_internals,
                    });
                }
                Opcode::ArbitraryJump => {
                    self.pc.inst = inst.argument_data as usize;
                    Machine::test_next_instruction(func, &self.pc);
                }
                Opcode::ArbitraryJumpIf => {
                    let x = self.value_stack.pop().unwrap();
                    if !x.is_i32_zero() {
                        self.pc.inst = inst.argument_data as usize;
                        Machine::test_next_instruction(func, &self.pc);
                    }
                }
                Opcode::Branch => {
                    self.pc.inst = self.block_stack.pop().unwrap();
                    Machine::test_next_instruction(func, &self.pc);
                }
                Opcode::BranchIf => {
                    let x = self.value_stack.pop().unwrap();
                    if !x.is_i32_zero() {
                        self.pc.inst = self.block_stack.pop().unwrap();
                        Machine::test_next_instruction(func, &self.pc);
                    }
                }
                Opcode::Return => {
                    let frame = self.frame_stack.pop().unwrap();
                    match frame.return_ref {
                        Value::RefNull => error!(),
                        Value::InternalRef(pc) => {
                            let changing_module = pc.module != self.pc.module;
                            if changing_module {
                                flush_module!();
                            }
                            self.pc = pc;
                            if changing_module {
                                module = &mut self.modules[self.pc.module];
                            }
                            func = &module.funcs[self.pc.func];
                        }
                        v => bail!("attempted to return into an invalid reference: {:?}", v),
                    }
                }
                Opcode::Call => {
                    let current_frame = self.frame_stack.last().unwrap();
                    self.value_stack.push(Value::InternalRef(self.pc));
                    self.value_stack
                        .push(Value::I32(current_frame.caller_module));
                    self.value_stack
                        .push(Value::I32(current_frame.caller_module_internals));
                    self.pc.func = inst.argument_data as usize;
                    self.pc.inst = 0;
                    func = &module.funcs[self.pc.func];
                }
                Opcode::CrossModuleCall => {
                    flush_module!();
                    self.value_stack.push(Value::InternalRef(self.pc));
                    self.value_stack.push(Value::I32(self.pc.module as u32));
                    self.value_stack.push(Value::I32(module.internals_offset));
                    let (call_module, call_func) =
                        unpack_cross_module_call(inst.argument_data as u64);
                    self.pc.module = call_module as usize;
                    self.pc.func = call_func as usize;
                    self.pc.inst = 0;
                    module = &mut self.modules[self.pc.module];
                    func = &module.funcs[self.pc.func];
                }
                Opcode::CallerModuleInternalCall => {
                    self.value_stack.push(Value::InternalRef(self.pc));
                    self.value_stack.push(Value::I32(self.pc.module as u32));
                    self.value_stack.push(Value::I32(module.internals_offset));

                    let current_frame = self.frame_stack.last().unwrap();
                    if current_frame.caller_module_internals > 0 {
                        let func_idx = u32::try_from(inst.argument_data)
                            .ok()
                            .and_then(|o| current_frame.caller_module_internals.checked_add(o))
                            .expect("Internal call function index overflow");
                        flush_module!();
                        self.pc.module = current_frame.caller_module as usize;
                        self.pc.func = func_idx as usize;
                        self.pc.inst = 0;
                        module = &mut self.modules[self.pc.module];
                        func = &module.funcs[self.pc.func];
                    } else {
                        // The caller module has no internals
                        error!();
                    }
                }
                Opcode::CallIndirect => {
                    let (table, ty) = crate::wavm::unpack_call_indirect(inst.argument_data);
                    let idx = match self.value_stack.pop() {
                        Some(Value::I32(i)) => usize::try_from(i).unwrap(),
                        x => bail!(
                            "WASM validation failed: top of stack before call_indirect is {:?}",
                            x,
                        ),
                    };
                    let ty = &module.types[usize::try_from(ty).unwrap()];
                    let elems = &module.tables[usize::try_from(table).unwrap()].elems;
                    if let Some(elem) = elems.get(idx).filter(|e| &e.func_ty == ty) {
                        match elem.val {
                            Value::FuncRef(call_func) => {
                                let current_frame = self.frame_stack.last().unwrap();
                                self.value_stack.push(Value::InternalRef(self.pc));
                                self.value_stack
                                    .push(Value::I32(current_frame.caller_module));
                                self.value_stack
                                    .push(Value::I32(current_frame.caller_module_internals));
                                self.pc.func = call_func as usize;
                                self.pc.inst = 0;
                                func = &module.funcs[self.pc.func];
                            }
<<<<<<< HEAD
                            Value::RefNull => error!(),
                            v => panic!("Invalid table element value {:?}", v),
=======
                            Value::RefNull => {
                                self.status = MachineStatus::Errored;
                                break;
                            }
                            v => bail!("invalid table element value {:?}", v),
>>>>>>> 668b4047
                        }
                    } else {
                        error!();
                    }
                }
                Opcode::LocalGet => {
                    let val = self.frame_stack.last().unwrap().locals[inst.argument_data as usize];
                    self.value_stack.push(val);
                }
                Opcode::LocalSet => {
                    let val = self.value_stack.pop().unwrap();
                    self.frame_stack.last_mut().unwrap().locals[inst.argument_data as usize] = val;
                }
                Opcode::GlobalGet => {
                    self.value_stack
                        .push(module.globals[inst.argument_data as usize]);
                }
                Opcode::GlobalSet => {
                    let val = self.value_stack.pop().unwrap();
                    module.globals[inst.argument_data as usize] = val;
                }
                Opcode::MemoryLoad { ty, bytes, signed } => {
                    let base = match self.value_stack.pop() {
                        Some(Value::I32(x)) => x,
                        x => bail!(
                            "WASM validation failed: top of stack before memory load is {:?}",
                            x,
                        ),
                    };
                    if let Some(idx) = inst.argument_data.checked_add(base.into()) {
                        let val = module.memory.get_value(idx, ty, bytes, signed);
                        if let Some(val) = val {
                            self.value_stack.push(val);
                        } else {
                            error!();
                        }
                    } else {
                        error!();
                    }
                }
                Opcode::MemoryStore { ty: _, bytes } => {
                    let val = match self.value_stack.pop() {
                        Some(Value::I32(x)) => x.into(),
                        Some(Value::I64(x)) => x,
                        Some(Value::F32(x)) => x.to_bits().into(),
                        Some(Value::F64(x)) => x.to_bits(),
                        x => bail!(
                            "WASM validation failed: attempted to memory store type {:?}",
                            x,
                        ),
                    };
                    let base = match self.value_stack.pop() {
                        Some(Value::I32(x)) => x,
                        x => bail!(
                            "WASM validation failed: attempted to memory store with index type {:?}",
                            x,
                        ),
                    };
                    if let Some(idx) = inst.argument_data.checked_add(base.into()) {
                        if !module.memory.store_value(idx, val, bytes) {
                            error!();
                        }
                    } else {
                        error!();
                    }
                }
                Opcode::I32Const => {
                    self.value_stack.push(Value::I32(inst.argument_data as u32));
                }
                Opcode::I64Const => {
                    self.value_stack.push(Value::I64(inst.argument_data));
                }
                Opcode::F32Const => {
                    self.value_stack
                        .push(Value::F32(f32::from_bits(inst.argument_data as u32)));
                }
                Opcode::F64Const => {
                    self.value_stack
                        .push(Value::F64(f64::from_bits(inst.argument_data)));
                }
                Opcode::I32Eqz => {
                    let val = self.value_stack.pop().unwrap();
                    self.value_stack.push(Value::I32(val.is_i32_zero() as u32));
                }
                Opcode::I64Eqz => {
                    let val = self.value_stack.pop().unwrap();
                    self.value_stack.push(Value::I32(val.is_i64_zero() as u32));
                }
                Opcode::IRelOp(t, op, signed) => {
                    let vb = self.value_stack.pop();
                    let va = self.value_stack.pop();
                    match t {
                        IntegerValType::I32 => {
                            if let (Some(Value::I32(a)), Some(Value::I32(b))) = (va, vb) {
                                if signed {
                                    self.value_stack.push(exec_irel_op(a as i32, b as i32, op));
                                } else {
                                    self.value_stack.push(exec_irel_op(a, b, op));
                                }
                            } else {
                                bail!("WASM validation failed: wrong types for i32relop");
                            }
                        }
                        IntegerValType::I64 => {
                            if let (Some(Value::I64(a)), Some(Value::I64(b))) = (va, vb) {
                                if signed {
                                    self.value_stack.push(exec_irel_op(a as i64, b as i64, op));
                                } else {
                                    self.value_stack.push(exec_irel_op(a, b, op));
                                }
                            } else {
                                bail!("WASM validation failed: wrong types for i64relop");
                            }
                        }
                    }
                }
                Opcode::Drop => {
                    self.value_stack.pop().unwrap();
                }
                Opcode::Select => {
                    let selector_zero = self.value_stack.pop().unwrap().is_i32_zero();
                    let val2 = self.value_stack.pop().unwrap();
                    let val1 = self.value_stack.pop().unwrap();
                    if selector_zero {
                        self.value_stack.push(val2);
                    } else {
                        self.value_stack.push(val1);
                    }
                }
                Opcode::MemorySize => {
                    let pages = u32::try_from(module.memory.size() / Memory::PAGE_SIZE as u64)
                        .expect("Memory pages grew past a u32");
                    self.value_stack.push(Value::I32(pages));
                }
                Opcode::MemoryGrow => {
                    let old_size = module.memory.size();
                    let adding_pages = match self.value_stack.pop() {
                        Some(Value::I32(x)) => x,
                        v => bail!("WASM validation failed: bad value for memory.grow {:?}", v),
                    };
                    let page_size = Memory::PAGE_SIZE;
                    let max_size = module.memory.max_size as u64 * page_size;
                    
                    let new_size = (|| {
                        let adding_size = u64::from(adding_pages).checked_mul(page_size)?;
                        let new_size = old_size.checked_add(adding_size)?;
                        if new_size <= max_size as u64 {
                            Some(new_size)
                        } else {
                            None
                        }
                    })();
                    if let Some(new_size) = new_size {
                        module.memory.resize(usize::try_from(new_size).unwrap());
                        // Push the old number of pages
                        let old_pages = u32::try_from(old_size / page_size).unwrap();
                        self.value_stack.push(Value::I32(old_pages));
                    } else {
                        // Push -1
                        self.value_stack.push(Value::I32(u32::MAX));
                    }
                }
                Opcode::IUnOp(w, op) => {
                    let va = self.value_stack.pop();
                    match w {
                        IntegerValType::I32 => {
                            if let Some(Value::I32(a)) = va {
                                self.value_stack.push(Value::I32(exec_iun_op(a, op)));
                            } else {
                                bail!("WASM validation failed: wrong types for i32unop");
                            }
                        }
                        IntegerValType::I64 => {
                            if let Some(Value::I64(a)) = va {
                                self.value_stack.push(Value::I64(exec_iun_op(a, op) as u64));
                            } else {
                                bail!("WASM validation failed: wrong types for i64unop");
                            }
                        }
                    }
                }
                Opcode::IBinOp(w, op) => {
                    use IBinOpType::*;
                    let vb = self.value_stack.pop();
                    let va = self.value_stack.pop();
                    match w {
                        IntegerValType::I32 => {
                            if let (Some(Value::I32(a)), Some(Value::I32(b))) = (va, vb) {
                                let value = match exec_ibin_op(a, b, op) {
                                    Some(value) => value,
                                    None => error!(),
                                };
                                if op == DivS && (a as i32) == i32::MIN && (b as i32) == -1 {
                                    error!();
                                }
                                self.value_stack.push(Value::I32(value))
                            } else {
                                bail!("WASM validation failed: wrong types for i32binop");
                            }
                        }
                        IntegerValType::I64 => {
                            if let (Some(Value::I64(a)), Some(Value::I64(b))) = (va, vb) {
                                let value = match exec_ibin_op(a, b, op) {
                                    Some(value) => value,
                                    None => error!(),
                                };
                                if op == DivS && (a as i64) == i64::MIN && (b as i64) == -1 {
                                    error!();
                                }
                                self.value_stack.push(Value::I64(value))
                            } else {
                                bail!("WASM validation failed: wrong types for i64binop");
                            }
                        }
                    }
                }
                Opcode::I32WrapI64 => {
                    let x = match self.value_stack.pop() {
                        Some(Value::I64(x)) => x,
                        v => bail!(
                            "WASM validation failed: wrong type for i32.wrapi64: {:?}",
                            v,
                        ),
                    };
                    self.value_stack.push(Value::I32(x as u32));
                }
                Opcode::I64ExtendI32(signed) => {
                    let x = self.value_stack.pop().unwrap().assume_u32();
                    let x64 = match signed {
                        true => x as i32 as i64 as u64,
                        false => x as u32 as u64,
                    };
                    self.value_stack.push(Value::I64(x64));
                }
                Opcode::Reinterpret(dest, source) => {
                    let val = match self.value_stack.pop() {
                        Some(Value::I32(x)) if source == ArbValueType::I32 => {
                            assert_eq!(dest, ArbValueType::F32, "Unsupported reinterpret");
                            Value::F32(f32::from_bits(x))
                        }
                        Some(Value::I64(x)) if source == ArbValueType::I64 => {
                            assert_eq!(dest, ArbValueType::F64, "Unsupported reinterpret");
                            Value::F64(f64::from_bits(x))
                        }
                        Some(Value::F32(x)) if source == ArbValueType::F32 => {
                            assert_eq!(dest, ArbValueType::I32, "Unsupported reinterpret");
                            Value::I32(x.to_bits())
                        }
                        Some(Value::F64(x)) if source == ArbValueType::F64 => {
                            assert_eq!(dest, ArbValueType::I64, "Unsupported reinterpret");
                            Value::I64(x.to_bits())
                        }
                        v => bail!("bad reinterpret: val {:?} source {:?}", v, source),
                    };
                    self.value_stack.push(val);
                }
                Opcode::I32ExtendS(b) => {
                    let mut x = self.value_stack.pop().unwrap().assume_u32();
                    let mask = (1u32 << b) - 1;
                    x &= mask;
                    if x & (1 << (b - 1)) != 0 {
                        x |= !mask;
                    }
                    self.value_stack.push(Value::I32(x));
                }
                Opcode::I64ExtendS(b) => {
                    let mut x = self.value_stack.pop().unwrap().assume_u64();
                    let mask = (1u64 << b) - 1;
                    x &= mask;
                    if x & (1 << (b - 1)) != 0 {
                        x |= !mask;
                    }
                    self.value_stack.push(Value::I64(x));
                }
                Opcode::PushStackBoundary => {
                    self.value_stack.push(Value::StackBoundary);
                }
                Opcode::MoveFromStackToInternal => {
                    self.internal_stack.push(self.value_stack.pop().unwrap());
                }
                Opcode::MoveFromInternalToStack => {
                    self.value_stack.push(self.internal_stack.pop().unwrap());
                }
                Opcode::IsStackBoundary => {
                    let val = self.value_stack.pop().unwrap();
                    self.value_stack
                        .push(Value::I32((val == Value::StackBoundary) as u32));
                }
                Opcode::Dup => {
                    let val = self.value_stack.last().cloned().unwrap();
                    self.value_stack.push(val);
                }
                Opcode::GetGlobalStateBytes32 => {
                    let ptr = self.value_stack.pop().unwrap().assume_u32();
                    let idx = self.value_stack.pop().unwrap().assume_u32() as usize;
                    if idx >= self.global_state.bytes32_vals.len()
                        || !module
                            .memory
                            .store_slice_aligned(ptr.into(), &*self.global_state.bytes32_vals[idx])
                    {
                        error!();
                    }
                }
                Opcode::SetGlobalStateBytes32 => {
                    let ptr = self.value_stack.pop().unwrap().assume_u32();
                    let idx = self.value_stack.pop().unwrap().assume_u32() as usize;
                    if idx >= self.global_state.bytes32_vals.len() {
                        error!();
                    } else if let Some(hash) = module.memory.load_32_byte_aligned(ptr.into()) {
                        self.global_state.bytes32_vals[idx] = hash;
                    } else {
                        error!();
                    }
                }
                Opcode::GetGlobalStateU64 => {
                    let idx = self.value_stack.pop().unwrap().assume_u32() as usize;
                    if idx >= self.global_state.u64_vals.len() {
                        error!();
                    } else {
                        self.value_stack
                            .push(Value::I64(self.global_state.u64_vals[idx]));
                    }
                }
                Opcode::SetGlobalStateU64 => {
                    let val = self.value_stack.pop().unwrap().assume_u64();
                    let idx = self.value_stack.pop().unwrap().assume_u32() as usize;
                    if idx >= self.global_state.u64_vals.len() {
                        error!();
                    } else {
                        self.global_state.u64_vals[idx] = val
                    }
                }
                Opcode::ReadPreImage => {
                    let offset = self.value_stack.pop().unwrap().assume_u32();
                    let ptr = self.value_stack.pop().unwrap().assume_u32();
                    if let Some(hash) = module.memory.load_32_byte_aligned(ptr.into()) {
                        if let Some(preimage) = self.preimage_resolver.get(self.context, hash) {
                            let offset = usize::try_from(offset).unwrap();
                            let len = std::cmp::min(32, preimage.len().saturating_sub(offset));
                            let read = preimage.get(offset..(offset + len)).unwrap_or_default();
                            let success = module.memory.store_slice_aligned(ptr.into(), read);
                            assert!(success, "Failed to write to previously read memory");
                            self.value_stack.push(Value::I32(len as u32));
                        } else {
                            eprintln!(
                                "\x1b[31mMissing requested preimage\x1b[0m for hash {}",
                                hash,
                            );
                            eprintln!("Backtrace:");
                            for (module, func, pc) in self.get_backtrace() {
                                let func = rustc_demangle::demangle(&func);
                                eprintln!(
                                    "  {} \x1b[32m{}\x1b[0m @ \x1b[36m{}\x1b[0m",
                                    module, func, pc
                                );
                            }
                            bail!("missing requested preimage for hash {}", hash);
                        }
                    } else {
                        error!();
                    }
                }
                Opcode::ReadInboxMessage => {
                    let offset = self.value_stack.pop().unwrap().assume_u32();
                    let ptr = self.value_stack.pop().unwrap().assume_u32();
                    let msg_num = self.value_stack.pop().unwrap().assume_u64();
                    let inbox_identifier =
                        argument_data_to_inbox(inst.argument_data).expect("Bad inbox indentifier");
                    if let Some(message) = self.inbox_contents.get(&(inbox_identifier, msg_num)) {
                        if ptr as u64 + 32 > module.memory.size() {
                            error!();
                        } else {
                            let offset = usize::try_from(offset).unwrap();
                            let len = std::cmp::min(32, message.len().saturating_sub(offset));
                            let read = message.get(offset..(offset + len)).unwrap_or_default();
                            if module.memory.store_slice_aligned(ptr.into(), read) {
                                self.value_stack.push(Value::I32(len as u32));
                            } else {
                                error!();
                            }
                        }
                    } else {
                        self.status = MachineStatus::TooFar;
                        break;
                    }
                }
                Opcode::HaltAndSetFinished => {
                    self.status = MachineStatus::Finished;
                    break;
                }
            }
        }
        flush_module!();
        if self.is_halted() && !self.stdio_output.is_empty() {
            // If we halted, print out any trailing output that didn't have a newline.
            println!(
                "{} {}",
                Color::yellow("WASM says:"),
                String::from_utf8_lossy(&self.stdio_output),
            );
            self.stdio_output.clear();
        }
        Ok(())
    }

    fn host_call_hook(
        value_stack: &[Value],
        module: &Module,
        stdio_output: &mut Vec<u8>,
        module_name: &str,
        name: &str,
    ) -> Result<()> {
        macro_rules! pull_arg {
            ($offset:expr, $t:ident) => {
                value_stack
                    .get(value_stack.len().wrapping_sub($offset + 1))
                    .and_then(|v| match v {
                        Value::$t(x) => Some(*x),
                        _ => None,
                    })
                    .ok_or_else(|| eyre!("exit code not on top of stack"))?
            };
        }
        macro_rules! read_u32_ptr {
            ($ptr:expr) => {
                module
                    .memory
                    .get_u32($ptr.into())
                    .ok_or_else(|| eyre!("pointer out of bounds"))?
            };
        }
        macro_rules! read_bytes_segment {
            ($ptr:expr, $size:expr) => {
                module
                    .memory
                    .get_range($ptr as usize, $size as usize)
                    .ok_or_else(|| eyre!("bytes segment out of bounds"))?
            };
        }
        match (module_name, name) {
            ("wasi_snapshot_preview1", "proc_exit") | ("env", "exit") => {
                let exit_code = pull_arg!(0, I32);
                if exit_code != 0 {
                    println!(
                        "\x1b[31mWASM exiting\x1b[0m with exit code \x1b[31m{}\x1b[0m",
                        exit_code,
                    );
                }
                Ok(())
            }
            ("wasi_snapshot_preview1", "fd_write") => {
                let fd = pull_arg!(3, I32);
                if fd != 1 && fd != 2 {
                    // Not stdout or stderr, ignore
                    return Ok(());
                }
                let iovecs_ptr = pull_arg!(2, I32);
                let iovecs_len = pull_arg!(1, I32);
                for offset in 0..iovecs_len {
                    let offset = offset.wrapping_mul(8);
                    let data_ptr_ptr = iovecs_ptr.wrapping_add(offset);
                    let data_size_ptr = data_ptr_ptr.wrapping_add(4);

                    let data_ptr = read_u32_ptr!(data_ptr_ptr);
                    let data_size = read_u32_ptr!(data_size_ptr);
                    stdio_output.extend_from_slice(read_bytes_segment!(data_ptr, data_size));
                }
                while let Some(mut idx) = stdio_output.iter().position(|&c| c == b'\n') {
                    println!(
                        "\x1b[33mWASM says:\x1b[0m {}",
                        String::from_utf8_lossy(&stdio_output[..idx]),
                    );
                    if stdio_output.get(idx + 1) == Some(&b'\r') {
                        idx += 1;
                    }
                    *stdio_output = stdio_output.split_off(idx + 1);
                }
                Ok(())
            }
            _ => Ok(()),
        }
    }

    pub fn is_halted(&self) -> bool {
        self.status != MachineStatus::Running
    }

    pub fn get_status(&self) -> MachineStatus {
        self.status
    }

    fn get_modules_merkle(&self) -> Cow<Merkle> {
        if let Some(merkle) = &self.modules_merkle {
            Cow::Borrowed(merkle)
        } else {
            Cow::Owned(Merkle::new(
                MerkleType::Module,
                self.modules.iter().map(Module::hash).collect(),
            ))
        }
    }

    pub fn get_modules_root(&self) -> Bytes32 {
        self.get_modules_merkle().root()
    }

    pub fn hash(&self) -> Bytes32 {
        let mut h = Keccak256::new();
        match self.status {
            MachineStatus::Running => {
                h.update(b"Machine running:");
                h.update(&hash_value_stack(&self.value_stack));
                h.update(&hash_value_stack(&self.internal_stack));
                h.update(&hash_pc_stack(&self.block_stack));
                h.update(hash_stack_frame_stack(&self.frame_stack));
                h.update(self.global_state.hash());
                h.update(&(self.pc.module as u32).to_be_bytes());
                h.update(&(self.pc.func as u32).to_be_bytes());
                h.update(&(self.pc.inst as u32).to_be_bytes());
                h.update(self.get_modules_root());
            }
            MachineStatus::Finished => {
                h.update("Machine finished:");
                h.update(self.global_state.hash());
            }
            MachineStatus::Errored => {
                h.update("Machine errored:");
            }
            MachineStatus::TooFar => {
                h.update("Machine too far:");
            }
        }
        h.finalize().into()
    }

    pub fn serialize_proof(&self) -> Vec<u8> {
        // Could be variable, but not worth it yet
        const STACK_PROVING_DEPTH: usize = 3;

        let mut data = vec![self.status as u8];

        data.extend(prove_stack(
            &self.value_stack,
            STACK_PROVING_DEPTH,
            hash_value_stack,
            |v| v.serialize_for_proof(),
        ));

        data.extend(prove_stack(
            &self.internal_stack,
            1,
            hash_value_stack,
            |v| v.serialize_for_proof(),
        ));

        data.extend(prove_stack(&self.block_stack, 1, hash_pc_stack, |pc| {
            (*pc as u32).to_be_bytes()
        }));

        data.extend(prove_window(
            &self.frame_stack,
            hash_stack_frame_stack,
            StackFrame::serialize_for_proof,
        ));

        data.extend(self.global_state.hash());

        data.extend(&(self.pc.module as u32).to_be_bytes());
        data.extend(&(self.pc.func as u32).to_be_bytes());
        data.extend(&(self.pc.inst as u32).to_be_bytes());
        let mod_merkle = self.get_modules_merkle();
        data.extend(mod_merkle.root());

        // End machine serialization, serialize module

        let module = &self.modules[self.pc.module];
        let mem_merkle = module.memory.merkelize();
        data.extend(module.serialize_for_proof(&mem_merkle));

        // Prove module is in modules merkle tree

        data.extend(
            mod_merkle
                .prove(self.pc.module)
                .expect("Failed to prove module"),
        );

        if self.is_halted() {
            return data;
        }

        // Begin next instruction proof

        let func = &module.funcs[self.pc.func];
        data.extend(func.code[self.pc.inst].serialize_for_proof());
        data.extend(
            func.code_merkle
                .prove(self.pc.inst)
                .expect("Failed to prove against code merkle"),
        );
        data.extend(
            module
                .funcs_merkle
                .prove(self.pc.func)
                .expect("Failed to prove against function merkle"),
        );

        // End next instruction proof, begin instruction specific serialization

        if let Some(next_inst) = func.code.get(self.pc.inst) {
            if matches!(
                next_inst.opcode,
                Opcode::GetGlobalStateBytes32
                    | Opcode::SetGlobalStateBytes32
                    | Opcode::GetGlobalStateU64
                    | Opcode::SetGlobalStateU64
            ) {
                data.extend(self.global_state.serialize());
            }
            if matches!(next_inst.opcode, Opcode::LocalGet | Opcode::LocalSet) {
                let locals = &self.frame_stack.last().unwrap().locals;
                let idx = next_inst.argument_data as usize;
                data.extend(locals[idx].serialize_for_proof());
                let locals_merkle =
                    Merkle::new(MerkleType::Value, locals.iter().map(|v| v.hash()).collect());
                data.extend(
                    locals_merkle
                        .prove(idx)
                        .expect("Out of bounds local access"),
                );
            } else if matches!(next_inst.opcode, Opcode::GlobalGet | Opcode::GlobalSet) {
                let idx = next_inst.argument_data as usize;
                data.extend(module.globals[idx].serialize_for_proof());
                let locals_merkle = Merkle::new(
                    MerkleType::Value,
                    module.globals.iter().map(|v| v.hash()).collect(),
                );
                data.extend(
                    locals_merkle
                        .prove(idx)
                        .expect("Out of bounds global access"),
                );
            } else if matches!(
                next_inst.opcode,
                Opcode::MemoryLoad { .. } | Opcode::MemoryStore { .. },
            ) {
                let is_store = matches!(next_inst.opcode, Opcode::MemoryStore { .. });
                let stack_idx_offset = if is_store {
                    // The index is one item below the top stack item for a memory store
                    1
                } else {
                    0
                };
                let base = match self
                    .value_stack
                    .get(self.value_stack.len() - 1 - stack_idx_offset)
                {
                    Some(Value::I32(x)) => *x,
                    x => panic!("WASM validation failed: memory index type is {:?}", x),
                };
                if let Some(mut idx) = u64::from(base)
                    .checked_add(next_inst.argument_data)
                    .and_then(|x| usize::try_from(x).ok())
                {
                    // Prove the leaf this index is in, and the next one, if they are within the memory's size.
                    idx /= Memory::LEAF_SIZE;
                    data.extend(module.memory.get_leaf_data(idx));
                    data.extend(mem_merkle.prove(idx).unwrap_or_default());
                    // Now prove the next leaf too, in case it's accessed.
                    let next_leaf_idx = idx.saturating_add(1);
                    data.extend(module.memory.get_leaf_data(next_leaf_idx));
                    let second_mem_merkle = if is_store {
                        // For stores, prove the second merkle against a state after the first leaf is set.
                        // This state also happens to have the second leaf set, but that's irrelevant.
                        let mut copy = self.clone();
                        copy.step_n(1)
                            .expect("Failed to step machine forward for proof");
                        copy.modules[self.pc.module].memory.merkelize().into_owned()
                    } else {
                        mem_merkle.into_owned()
                    };
                    data.extend(second_mem_merkle.prove(next_leaf_idx).unwrap_or_default());
                }
            } else if next_inst.opcode == Opcode::CallIndirect {
                let (table, ty) = crate::wavm::unpack_call_indirect(next_inst.argument_data);
                let idx = match self.value_stack.last() {
                    Some(Value::I32(i)) => *i,
                    x => panic!(
                        "WASM validation failed: top of stack before call_indirect is {:?}",
                        x,
                    ),
                };
                let ty = &module.types[usize::try_from(ty).unwrap()];
                data.extend(&(table as u64).to_be_bytes());
                data.extend(ty.hash());
                let table_usize = usize::try_from(table).unwrap();
                let table = &module.tables[table_usize];
                data.extend(
                    table
                        .serialize_for_proof()
                        .expect("failed to serialize table"),
                );
                data.extend(
                    module
                        .tables_merkle
                        .prove(table_usize)
                        .expect("Failed to prove tables merkle"),
                );
                let idx_usize = usize::try_from(idx).unwrap();
                if let Some(elem) = table.elems.get(idx_usize) {
                    data.extend(elem.func_ty.hash());
                    data.extend(elem.val.serialize_for_proof());
                    data.extend(
                        table
                            .elems_merkle
                            .prove(idx_usize)
                            .expect("Failed to prove elements merkle"),
                    );
                }
            } else if matches!(
                next_inst.opcode,
                Opcode::GetGlobalStateBytes32 | Opcode::SetGlobalStateBytes32,
            ) {
                let ptr = self.value_stack.last().unwrap().assume_u32();
                if let Some(mut idx) = usize::try_from(ptr).ok().filter(|x| x % 32 == 0) {
                    // Prove the leaf this index is in
                    idx /= Memory::LEAF_SIZE;
                    data.extend(module.memory.get_leaf_data(idx));
                    data.extend(mem_merkle.prove(idx).unwrap_or_default());
                }
            } else if matches!(
                next_inst.opcode,
                Opcode::ReadPreImage | Opcode::ReadInboxMessage,
            ) {
                let ptr = self
                    .value_stack
                    .get(self.value_stack.len() - 2)
                    .unwrap()
                    .assume_u32();
                if let Some(mut idx) = usize::try_from(ptr).ok().filter(|x| x % 32 == 0) {
                    // Prove the leaf this index is in
                    idx /= Memory::LEAF_SIZE;
                    let prev_data = module.memory.get_leaf_data(idx);
                    data.extend(prev_data);
                    data.extend(mem_merkle.prove(idx).unwrap_or_default());
                    if next_inst.opcode == Opcode::ReadPreImage {
                        let hash = Bytes32(prev_data);
                        let preimage = match self.preimage_resolver.get_const(self.context, hash) {
                            Some(b) => b,
                            None => panic!("Missing requested preimage for hash {}", hash),
                        };
                        data.push(0); // preimage proof type
                        data.extend(preimage);
                    } else if next_inst.opcode == Opcode::ReadInboxMessage {
                        let msg_idx = self
                            .value_stack
                            .get(self.value_stack.len() - 3)
                            .unwrap()
                            .assume_u64();
                        let inbox_identifier = argument_data_to_inbox(next_inst.argument_data)
                            .expect("Bad inbox indentifier");
                        if let Some(msg_data) =
                            self.inbox_contents.get(&(inbox_identifier, msg_idx))
                        {
                            data.push(0); // inbox proof type
                            data.extend(msg_data);
                        }
                    } else {
                        panic!("Should never ever get here");
                    }
                }
            }
        }

        data
    }

    pub fn get_data_stack(&self) -> &[Value] {
        &self.value_stack
    }

    pub fn get_global_state(&self) -> GlobalState {
        self.global_state.clone()
    }

    pub fn set_global_state(&mut self, gs: GlobalState) {
        self.global_state = gs;
    }

    pub fn set_preimage_resolver(&mut self, resolver: PreimageResolver) {
        self.preimage_resolver.resolver = resolver;
    }

    pub fn set_context(&mut self, context: u64) {
        self.context = context;
    }

    pub fn add_inbox_msg(&mut self, identifier: InboxIdentifier, index: u64, data: Vec<u8>) {
        self.inbox_contents.insert((identifier, index), data);
    }

    pub fn get_module_names(&self, module: usize) -> Option<&NameCustomSection> {
        self.modules.get(module).map(|m| &*m.names)
    }

    pub fn get_backtrace(&self) -> Vec<(String, String, usize)> {
        let mut res = Vec::new();
        let mut push_pc = |pc: ProgramCounter| {
            let names = &self.modules[pc.module].names;
            let func = names
                .functions
                .get(&(pc.func as u32))
                .cloned()
                .unwrap_or_else(|| format!("{}", pc.func));
            let mut module = names.module.clone();
            if module.is_empty() {
                module = format!("{}", pc.module);
            }
            res.push((module, func, pc.inst));
        };
        push_pc(self.pc);
        for frame in self.frame_stack.iter().rev() {
            if let Value::InternalRef(pc) = frame.return_ref {
                push_pc(pc);
            }
        }
        res
    }
}<|MERGE_RESOLUTION|>--- conflicted
+++ resolved
@@ -13,10 +13,10 @@
     wavm::{
         pack_cross_module_call, unpack_cross_module_call, wasm_to_wavm, FloatingPointImpls,
         IBinOpType, IRelOpType, IUnOpType, Instruction, Opcode,
-    }
+    },
 };
 use digest::Digest;
-use eyre::{bail, ensure, Result, WrapErr};
+use eyre::{bail, ensure, eyre, Result, WrapErr};
 use fnv::FnvHashMap as HashMap;
 use num::{traits::PrimInt, Zero};
 use rayon::prelude::*;
@@ -354,17 +354,21 @@
             bin.memories.len() <= 1,
             "Multiple memories are not supported"
         );
-        if let Some(limits) = bin.memories.get(0) {            
+        if let Some(limits) = bin.memories.get(0) {
             let page_size = Memory::PAGE_SIZE;
-            let initial = limits.initial;  // validate() checks this is less than max::u32
-            let allowed = u32::MAX as u64 / Memory::PAGE_SIZE - 1;  // we require the size remain *below* 2^32
-            
+            let initial = limits.initial; // validate() checks this is less than max::u32
+            let allowed = u32::MAX as u64 / Memory::PAGE_SIZE - 1; // we require the size remain *below* 2^32
+
             let max_size = match limits.maximum {
                 Some(pages) => u64::min(allowed, pages),
                 _ => allowed,
             };
             if initial > max_size {
-                bail!("Memory inits to a size larger than its max: {} vs {}", limits.initial, max_size);
+                bail!(
+                    "Memory inits to a size larger than its max: {} vs {}",
+                    limits.initial,
+                    max_size
+                );
             }
             let size = initial * page_size;
 
@@ -637,7 +641,11 @@
 
 impl ProofInfo {
     pub fn new(before: String, proof: String, after: String) -> Self {
-        Self { before, proof, after }
+        Self {
+            before,
+            proof,
+            after,
+        }
     }
 }
 
@@ -672,9 +680,6 @@
     initial_hash: Bytes32,
 }
 
-<<<<<<< HEAD
-#[derive(Clone, Debug)]
-=======
 pub type PreimageResolver = Arc<dyn Fn(u64, Bytes32) -> Option<CBytes>>;
 
 /// Wraps a preimage resolver to provide an easier API
@@ -719,7 +724,6 @@
 }
 
 #[derive(Clone)]
->>>>>>> 668b4047
 pub struct Machine {
     steps: u64, // Not part of machine hash
     status: MachineStatus,
@@ -824,7 +828,7 @@
         IBinOpType::DivS | IBinOpType::DivU | IBinOpType::RemS | IBinOpType::RemU,
     ) && b.is_zero()
     {
-        return None
+        return None;
     }
     let res = match op {
         IBinOpType::Add => a + b,
@@ -1027,7 +1031,7 @@
             expected_type.inputs.push(ArbValueType::I32); // argc
             expected_type.inputs.push(ArbValueType::I32); // argv
             ensure!(
-                dbg!(&main_module.func_types[f as usize]) == &expected_type,
+                &main_module.func_types[f as usize] == &expected_type,
                 "Run function doesn't match expected signature of [argc, argv]",
             );
             // Go's flags library panics if the argument list is empty.
@@ -1322,7 +1326,10 @@
 
     pub fn get_final_result(&self) -> Result<Vec<Value>> {
         if self.frame_stack.len() != 0 {
-            bail!("machine has not successfully computed a final result {:?}", self.status)
+            bail!(
+                "machine has not successfully computed a final result {:?}",
+                self.status
+            )
         }
         Ok(self.value_stack.clone())
     }
@@ -1549,16 +1556,8 @@
                                 self.pc.inst = 0;
                                 func = &module.funcs[self.pc.func];
                             }
-<<<<<<< HEAD
                             Value::RefNull => error!(),
-                            v => panic!("Invalid table element value {:?}", v),
-=======
-                            Value::RefNull => {
-                                self.status = MachineStatus::Errored;
-                                break;
-                            }
                             v => bail!("invalid table element value {:?}", v),
->>>>>>> 668b4047
                         }
                     } else {
                         error!();
@@ -1701,7 +1700,7 @@
                     };
                     let page_size = Memory::PAGE_SIZE;
                     let max_size = module.memory.max_size as u64 * page_size;
-                    
+
                     let new_size = (|| {
                         let adding_size = u64::from(adding_pages).checked_mul(page_size)?;
                         let new_size = old_size.checked_add(adding_size)?;
