// Copyright 2021-2022, Offchain Labs, Inc.
// For license information, see https://github.com/nitro/blob/master/LICENSE

use crate::{
    binary::FloatInstruction,
    utils::Bytes32,
    value::{ArbValueType, IntegerValType},
};
use digest::Digest;
use eyre::{bail, ensure, Result};
use fnv::FnvHashMap as HashMap;
use serde::{Deserialize, Serialize};
use sha3::Keccak256;
use wasmparser::Operator;

#[derive(Clone, Copy, Debug, PartialEq, Eq, Hash, Serialize, Deserialize)]
pub enum IRelOpType {
    Eq,
    Ne,
    Lt,
    Gt,
    Le,
    Ge,
}

fn irelop_type(t: IRelOpType, signed: bool) -> u16 {
    match (t, signed) {
        (IRelOpType::Eq, _) => 0,
        (IRelOpType::Ne, _) => 1,
        (IRelOpType::Lt, true) => 2,
        (IRelOpType::Lt, false) => 3,
        (IRelOpType::Gt, true) => 4,
        (IRelOpType::Gt, false) => 5,
        (IRelOpType::Le, true) => 6,
        (IRelOpType::Le, false) => 7,
        (IRelOpType::Ge, true) => 8,
        (IRelOpType::Ge, false) => 9,
    }
}

#[derive(Clone, Copy, Debug, PartialEq, Eq, Hash, Serialize, Deserialize)]
#[repr(u8)]
pub enum IUnOpType {
    Clz = 0,
    Ctz,
    Popcnt,
}

#[derive(Clone, Copy, Debug, PartialEq, Eq, Hash, Serialize, Deserialize)]
#[repr(u8)]
pub enum IBinOpType {
    Add = 0,
    Sub,
    Mul,
    DivS,
    DivU,
    RemS,
    RemU,
    And,
    Or,
    Xor,
    Shl,
    ShrS,
    ShrU,
    Rotl,
    Rotr,
}

#[derive(Clone, Copy, Debug, PartialEq, Eq, Hash, Serialize, Deserialize)]
pub enum Opcode {
    Unreachable,
    Nop,
    Block,
    // Loop and If are wrapped into Block
    Branch,
    BranchIf,

    Return,
    Call,
    CallIndirect,

    Drop,
    Select,

    LocalGet,
    LocalSet,
    GlobalGet,
    GlobalSet,

    MemoryLoad {
        /// The type we are loading into.
        ty: ArbValueType,
        /// How many bytes in memory we are loading from.
        bytes: u8,
        /// When bytes matches the type's size, this is irrelevant and should be false.
        signed: bool,
    },
    MemoryStore {
        /// The type we are storing from.
        ty: ArbValueType,
        /// How many bytes in memory we are storing into.
        bytes: u8,
    },

    MemorySize,
    MemoryGrow,

    I32Const,
    I64Const,
    F32Const,
    F64Const,

    I32Eqz,
    I64Eqz,
    IRelOp(IntegerValType, IRelOpType, bool),

    I32WrapI64,
    I64ExtendI32(bool),

    /// Parameterized by destination type, then source type
    Reinterpret(ArbValueType, ArbValueType),

    /// Parameterized by the number of source bits
    I32ExtendS(u8),
    /// Parameterized by the number of source bits
    I64ExtendS(u8),

    IUnOp(IntegerValType, IUnOpType),
    IBinOp(IntegerValType, IBinOpType),

    // Custom opcodes not in WASM. Documented more in "Custom opcodes.md".
    /// Branch is partially split up into these.
    EndBlock,
    /// Custom opcode not in wasm.
    /// Like "EndBlock" but conditional.
    /// Keeps its condition on the stack.
    EndBlockIf,
    /// Custom opcode not in wasm.
    InitFrame,
    /// Conditional jump to an arbitrary point in code.
    ArbitraryJumpIf,
    /// Push a Value::StackBoundary to the stack
    PushStackBoundary,
    /// Pop a value from the value stack and push it to the internal stack
    MoveFromStackToInternal,
    /// Pop a value from the internal stack and push it to the value stack
    MoveFromInternalToStack,
    /// Pop a value from the value stack, then push an I32 1 if it's a stack boundary, I32 0 otherwise.
    IsStackBoundary,
    /// Duplicate the top value on the stack
    Dup,
    /// Call a function in a different module
    CrossModuleCall,
    /// Call a caller module's internal method with a given function offset
    CallerModuleInternalCall,
    /// Gets bytes32 from global state
    GetGlobalStateBytes32,
    /// Sets bytes32 in global state
    SetGlobalStateBytes32,
    /// Gets u64 from global state
    GetGlobalStateU64,
    /// Sets u64 in global state
    SetGlobalStateU64,
    /// Reads the preimage of a hash in-place into the pointer on the stack at an offset
    ReadPreImage,
    /// Reads the current inbox message into the pointer on the stack at an offset
    ReadInboxMessage,
    /// Stop exexcuting the machine and move to the finished status
    HaltAndSetFinished,
    /// Unconditional jump to an arbitrary point in code.
    ArbitraryJump,
}

impl Opcode {
    pub fn repr(self) -> u16 {
        match self {
            Opcode::Unreachable => 0x00,
            Opcode::Nop => 0x01,
            Opcode::Block => 0x02,
            Opcode::Branch => 0x0C,
            Opcode::BranchIf => 0x0D,
            Opcode::Return => 0x0F,
            Opcode::Call => 0x10,
            Opcode::CallIndirect => 0x11,
            Opcode::Drop => 0x1A,
            Opcode::Select => 0x1B,
            Opcode::LocalGet => 0x20,
            Opcode::LocalSet => 0x21,
            Opcode::GlobalGet => 0x23,
            Opcode::GlobalSet => 0x24,
            Opcode::MemoryLoad { ty, bytes, signed } => match (ty, bytes, signed) {
                (ArbValueType::I32, 4, false) => 0x28,
                (ArbValueType::I64, 8, false) => 0x29,
                (ArbValueType::F32, 4, false) => 0x2A,
                (ArbValueType::F64, 8, false) => 0x2B,
                (ArbValueType::I32, 1, true) => 0x2C,
                (ArbValueType::I32, 1, false) => 0x2D,
                (ArbValueType::I32, 2, true) => 0x2E,
                (ArbValueType::I32, 2, false) => 0x2F,
                (ArbValueType::I64, 1, true) => 0x30,
                (ArbValueType::I64, 1, false) => 0x31,
                (ArbValueType::I64, 2, true) => 0x32,
                (ArbValueType::I64, 2, false) => 0x33,
                (ArbValueType::I64, 4, true) => 0x34,
                (ArbValueType::I64, 4, false) => 0x35,
                _ => panic!(
                    "Unsupported memory load of type {:?} from {} bytes with signed {}",
                    ty, bytes, signed,
                ),
            },
            Opcode::MemoryStore { ty, bytes } => match (ty, bytes) {
                (ArbValueType::I32, 4) => 0x36,
                (ArbValueType::I64, 8) => 0x37,
                (ArbValueType::F32, 4) => 0x38,
                (ArbValueType::F64, 8) => 0x39,
                (ArbValueType::I32, 1) => 0x3A,
                (ArbValueType::I32, 2) => 0x3B,
                (ArbValueType::I64, 1) => 0x3C,
                (ArbValueType::I64, 2) => 0x3D,
                (ArbValueType::I64, 4) => 0x3E,
                _ => panic!(
                    "Unsupported memory store of type {:?} to {} bytes",
                    ty, bytes,
                ),
            },
            Opcode::MemorySize => 0x3F,
            Opcode::MemoryGrow => 0x40,
            Opcode::I32Const => 0x41,
            Opcode::I64Const => 0x42,
            Opcode::F32Const => 0x43,
            Opcode::F64Const => 0x44,
            Opcode::I32Eqz => 0x45,
            Opcode::I64Eqz => 0x50,
            Opcode::IRelOp(w, op, signed) => match w {
                IntegerValType::I32 => 0x46 + irelop_type(op, signed),
                IntegerValType::I64 => 0x51 + irelop_type(op, signed),
            },
            Opcode::IUnOp(w, op) => match w {
                IntegerValType::I32 => 0x67 + (op as u16),
                IntegerValType::I64 => 0x79 + (op as u16),
            },
            Opcode::IBinOp(w, op) => match w {
                IntegerValType::I32 => 0x6a + (op as u16),
                IntegerValType::I64 => 0x7c + (op as u16),
            },
            Opcode::I32WrapI64 => 0xA7,
            Opcode::I64ExtendI32(signed) => match signed {
                true => 0xac,
                false => 0xad,
            },
            Opcode::Reinterpret(dest, source) => match (dest, source) {
                (ArbValueType::I32, ArbValueType::F32) => 0xBC,
                (ArbValueType::I64, ArbValueType::F64) => 0xBD,
                (ArbValueType::F32, ArbValueType::I32) => 0xBE,
                (ArbValueType::F64, ArbValueType::I64) => 0xBF,
                _ => panic!("Unsupported reinterpret to {:?} from {:?}", dest, source),
            },
            Opcode::I32ExtendS(x) => match x {
                8 => 0xC0,
                16 => 0xC1,
                _ => panic!("Unsupported {:?}", self),
            },
            Opcode::I64ExtendS(x) => match x {
                8 => 0xC2,
                16 => 0xC3,
                32 => 0xC4,
                _ => panic!("Unsupported {:?}", self),
            },
            // Internal instructions:
            Opcode::EndBlock => 0x8000,
            Opcode::EndBlockIf => 0x8001,
            Opcode::InitFrame => 0x8002,
            Opcode::ArbitraryJumpIf => 0x8003,
            Opcode::PushStackBoundary => 0x8004,
            Opcode::MoveFromStackToInternal => 0x8005,
            Opcode::MoveFromInternalToStack => 0x8006,
            Opcode::IsStackBoundary => 0x8007,
            Opcode::Dup => 0x8008,
            Opcode::CrossModuleCall => 0x8009,
            Opcode::CallerModuleInternalCall => 0x800A,
            Opcode::GetGlobalStateBytes32 => 0x8010,
            Opcode::SetGlobalStateBytes32 => 0x8011,
            Opcode::GetGlobalStateU64 => 0x8012,
            Opcode::SetGlobalStateU64 => 0x8013,
            Opcode::ReadPreImage => 0x8020,
            Opcode::ReadInboxMessage => 0x8021,
            Opcode::HaltAndSetFinished => 0x8022,
            Opcode::ArbitraryJump => 0x8023,
        }
    }

    pub fn is_host_io(self) -> bool {
        matches!(
            self,
            Opcode::GetGlobalStateBytes32
                | Opcode::SetGlobalStateBytes32
                | Opcode::GetGlobalStateU64
                | Opcode::SetGlobalStateU64
                | Opcode::ReadPreImage
                | Opcode::ReadInboxMessage
        )
    }
}

pub type FloatingPointImpls = HashMap<FloatInstruction, (u32, u32)>;

<<<<<<< HEAD
#[derive(Clone, Copy, Debug, PartialEq, Eq)]
=======
#[derive(Clone, Debug)]
pub struct FunctionCodegenState<'a> {
    return_values: usize,
    /// For each block, contains a list of br/br_if instruction indicies targeting it
    blocks: Vec<Vec<usize>>,
    floating_point_impls: &'a FloatingPointImpls,
}

impl<'a> FunctionCodegenState<'a> {
    pub fn new(return_values: usize, floating_point_impls: &'a FloatingPointImpls) -> Self {
        FunctionCodegenState {
            return_values,
            blocks: Vec::new(),
            floating_point_impls,
        }
    }

    fn mark_branch(&mut self, block: u32, op_idx: usize) {
        let block = usize::try_from(block).unwrap();
        assert!(block < self.blocks.len());
        let absolute_idx = self.blocks.len() - block - 1;
        self.blocks[absolute_idx].push(op_idx);
    }
}

#[derive(Clone, Copy, Debug, PartialEq, Eq, Serialize, Deserialize)]
>>>>>>> 06b667d6
pub struct Instruction {
    pub opcode: Opcode,
    pub argument_data: u64,
    pub proving_argument_data: Option<Bytes32>,
}

fn pack_call_indirect(table: u32, ty: u32) -> u64 {
    u64::from(table) | (u64::from(ty) << 32)
}

pub fn unpack_call_indirect(data: u64) -> (u32, u32) {
    (data as u32, (data >> 32) as u32)
}

pub fn pack_cross_module_call(module: u32, func: u32) -> u64 {
    u64::from(func) | (u64::from(module) << 32)
}

pub fn unpack_cross_module_call(data: u64) -> (u32, u32) {
    ((data >> 32) as u32, data as u32)
}

impl Instruction {
    #[must_use]
    pub fn simple(opcode: Opcode) -> Instruction {
        Instruction {
            opcode,
            argument_data: 0,
            proving_argument_data: None,
        }
    }

    #[must_use]
    pub fn with_data(opcode: Opcode, argument_data: u64) -> Instruction {
        Instruction {
            opcode,
            argument_data,
            proving_argument_data: None,
        }
    }

    pub fn get_proving_argument_data(self) -> Bytes32 {
        if let Some(data) = self.proving_argument_data {
            data
        } else {
            let mut b = [0u8; 32];
            b[24..].copy_from_slice(&self.argument_data.to_be_bytes());
            Bytes32(b)
        }
    }

    pub fn serialize_for_proof(self) -> [u8; 34] {
        let mut ret = [0u8; 34];
        ret[..2].copy_from_slice(&self.opcode.repr().to_be_bytes());
        ret[2..].copy_from_slice(&*self.get_proving_argument_data());
        ret
    }

    pub fn hash(self) -> Bytes32 {
        let mut h = Keccak256::new();
        h.update(b"Instruction:");
        h.update(self.opcode.repr().to_be_bytes());
        h.update(self.get_proving_argument_data());
        h.finalize().into()
    }
}

pub fn wasm_to_wavm<'a>(
    code: &[Operator<'a>],
    out: &mut Vec<Instruction>,
    fp_impls: &FloatingPointImpls,
    return_count: usize,
) -> Result<()> {
    use Operator::*;

    macro_rules! op {
        ($first:ident $(,$opcode:ident)*) => {
            $first $(| $opcode)*
        };
    }
    macro_rules! dot {
        ($first:ident $(,$opcode:ident)*) => {
            $first { .. } $(| $opcode { .. })*
        };
    }
    macro_rules! opcode {
        ($opcode:ident ($($inside:expr),*)) => {{
            out.push(Instruction::simple(Opcode::$opcode($($inside,)*)))
        }};
        ($opcode:ident) => {{
            out.push(Instruction::simple(Opcode::$opcode))
        }};
        ($opcode:ident, $value:expr) => {
            out.push(Instruction::with_data(Opcode::$opcode, $value))
        };
        (@cross, $module:expr, $func:expr) => {
            out.push(Instruction::with_data(
                Opcode::CrossModuleCall,
                pack_cross_module_call($module, $func),
            ));
        };
    }
    macro_rules! load {
        ($type:ident, $memory:expr, $bytes:expr, $signed:ident) => {{
            ensure!($memory.memory == 0, "multi-memory proposal not supported");
            let op = Opcode::MemoryLoad {
                ty: ArbValueType::$type,
                bytes: $bytes,
                signed: $signed,
            };
            out.push(Instruction::with_data(op, $memory.offset));
        }};
    }
    macro_rules! store {
        ($type:ident, $memory:expr, $bytes:expr) => {{
            ensure!($memory.memory == 0, "multi-memory proposal not supported");
            let op = Opcode::MemoryStore {
                ty: ArbValueType::$type,
                bytes: $bytes,
            };
            out.push(Instruction::with_data(op, $memory.offset));
        }};
    }
    macro_rules! compare {
        ($type:ident, $rel:ident, $signed:expr) => {{
            let op = Opcode::IRelOp(IntegerValType::$type, IRelOpType::$rel, $signed);
            out.push(Instruction::simple(op));
        }};
    }
    macro_rules! unary {
        ($type:ident, $op:ident) => {{
            let op = Opcode::IUnOp(IntegerValType::$type, IUnOpType::$op);
            out.push(Instruction::simple(op));
        }};
    }
    macro_rules! binary {
        ($type:ident, $op:ident) => {{
            let op = Opcode::IBinOp(IntegerValType::$type, IBinOpType::$op);
            out.push(Instruction::simple(op));
        }};
    }
    macro_rules! reinterpret {
        ($dest:ident, $source:ident) => {{
            let op = Opcode::Reinterpret(ArbValueType::$dest, ArbValueType::$source);
            out.push(Instruction::simple(op));
        }};
    }
    macro_rules! float {
        ($func:ident) => {
            float!(@impl $func)
        };
        ($func:ident $(,$data:ident)+) => {
            float!(@impl $func($($data),+))
        };
        (@impl $func:expr) => {{
            #[allow(unused_imports)]
            use crate::{
                binary::{FloatInstruction::*, FloatType::*, FloatUnOp::*, FloatBinOp::*, FloatRelOp::*},
                value::IntegerValType::*,
            };

            let func = $func;
            let sig = func.signature();
            let (module, func) = match fp_impls.get(&func) {
                Some((module, func)) => (module, func),
                None => bail!("No implementation for floating point operation {:?}", &func),
            };

            // Reinterpret float args into ints
            for &arg in sig.inputs.iter().rev() {
                match arg {
                    ArbValueType::I32 | ArbValueType::I64 => {}
                    ArbValueType::F32 => reinterpret!(I32, F32),
                    ArbValueType::F64 => reinterpret!(I64, F64),
                    _ => bail!("Floating point operation {:?} has bad args", &func),
                }
                opcode!(MoveFromStackToInternal)
            }
            for _ in &sig.inputs {
                opcode!(MoveFromInternalToStack)
            }
            opcode!(@cross, *module, *func);

            // Reinterpret returned ints that should be floats into floats
            let outputs = sig.outputs;
            match outputs.as_slice() {
                &[ArbValueType::I32] => {}
                &[ArbValueType::I64] => {}
                &[ArbValueType::F32] => reinterpret!(F32, I32),
                &[ArbValueType::F64] => reinterpret!(F64, I64),
                _ => panic!("Floating point op {:?} should have 1 output but has {}", func, outputs.len()),
            }
        }};
    }

    #[derive(Debug)]
    enum Scope {
        Simple(Vec<usize>),
        Loop(usize),
        IfElse(Vec<usize>, Option<usize>),
    }
    let mut scopes = vec![Scope::Simple(vec![])]; // start with the func's scope

    macro_rules! branch {
        ($kind:ident, $depth:expr) => {{
            use Scope::*;
            let mut dest = 0;
            let scope = scopes.len() - $depth as usize - 1;
            match &mut scopes[scope] {
                Simple(jumps) | IfElse(jumps, _) => jumps.push(out.len()), // dest not yet known
                Loop(start) => dest = *start,
            };
            opcode!($kind, dest as u64)
        }};
    }

    for op in code {
        #[rustfmt::skip]
        match op {
            Unreachable => opcode!(Unreachable),
            Nop => opcode!(Nop),
            Block { .. } => {
                scopes.push(Scope::Simple(vec![]));
            }
            Loop { .. } => {
                scopes.push(Scope::Loop(out.len()));
            }
            If { .. } => {
                opcode!(I32Eqz);
                scopes.push(Scope::IfElse(vec![], Some(out.len())));
                opcode!(ArbitraryJumpIf);
            }
            Else => {
                branch!(ArbitraryJump, 0);
                match scopes.last_mut() {
                    Some(Scope::IfElse(_, cond)) if cond.is_some() => {
                        out[cond.unwrap()].argument_data = out.len() as u64;
                        *cond = None;
                    }
                    x => bail!("malformed if-else scope {:?}", x),
                }
            }

            unsupported @ dot!(Try, Catch, Throw, Rethrow) => {
                bail!("exception-handling extension not supported {:?}", unsupported)
            },

            End => {
                let (jumps, dest) = match scopes.pop().unwrap() {
                    Scope::Simple(jumps) => (jumps, out.len()),
                    Scope::Loop(dest) => (vec![], dest),
                    Scope::IfElse(mut jumps, cond) => {
                        jumps.extend(cond);
                        (jumps, out.len())
                    },
                };
                for jump in jumps {
                    out[jump].argument_data = dest as u64;
                }
            }
            Br { relative_depth } => branch!(ArbitraryJump, *relative_depth),
            BrIf { relative_depth } => branch!(ArbitraryJumpIf, *relative_depth),
            BrTable { table } => {
                // Evaluate each branch
                for (index, target) in table.targets().enumerate() {
                    opcode!(Dup);
                    opcode!(I32Const, index as u64);
                    compare!(I32, Eq, false);
                    branch!(ArbitraryJumpIf, target?);
                }

                // Nothing matched. Drop the index and jump to the default.
                opcode!(Drop);
                branch!(ArbitraryJump, table.default());
            }
            Return => {
                // Hold the return values on the internal stack while we drop extraneous stack values
                for _ in 0..return_count {
                    opcode!(MoveFromStackToInternal);
                }

                // Keep dropping values until we drop the stack boundary, then exit the loop
                scopes.push(Scope::Loop(out.len()));
                opcode!(IsStackBoundary);
                opcode!(I32Eqz);
                branch!(ArbitraryJumpIf, 0);
                scopes.pop();

                // Move the return values back from the internal stack to the value stack
                for _ in 0..return_count {
                    opcode!(MoveFromInternalToStack);
                }
                opcode!(Return);
            }
            Call { function_index } => opcode!(Call, *function_index as u64),
            CallIndirect { index, table_index, .. } => {
                opcode!(CallIndirect, pack_call_indirect(*table_index, *index));
            }

            unsupported @ dot!(ReturnCall, ReturnCallIndirect) => {
                bail!("tail-call extension not supported {:?}", unsupported)
            }

            unsupported @ (dot!(Delegate) | op!(CatchAll)) => {
                bail!("exception-handling extension not supported {:?}", unsupported)
            },

            Drop => opcode!(Drop),
            Select => opcode!(Select),

            unsupported @ dot!(TypedSelect) => {
                bail!("reference-types extension not supported {:?}", unsupported)
            },

            LocalGet { local_index } => opcode!(LocalGet, *local_index as u64),
            LocalSet { local_index } => opcode!(LocalSet, *local_index as u64),
            LocalTee { local_index } => {
                opcode!(Dup);
                opcode!(LocalSet, *local_index as u64);
            },
            GlobalGet { global_index } => opcode!(GlobalGet, *global_index as u64),
            GlobalSet { global_index } => opcode!(GlobalSet, *global_index as u64),
            I32Load { memarg } => load!(I32, memarg, 4, false),
            I64Load { memarg } => load!(I64, memarg, 8, false),
            F32Load { memarg } => load!(F32, memarg, 4, false),
            F64Load { memarg } => load!(F64, memarg, 8, false),
            I32Load8S { memarg } => load!(I32, memarg, 1, true),
            I32Load8U { memarg } => load!(I32, memarg, 1, false),
            I32Load16S { memarg } => load!(I32, memarg, 2, true),
            I32Load16U { memarg } => load!(I32, memarg, 2, false),
            I64Load8S { memarg } => load!(I64, memarg, 1, true),
            I64Load8U { memarg } => load!(I64, memarg, 1, false),
            I64Load16S { memarg } => load!(I64, memarg, 2, true),
            I64Load16U { memarg } => load!(I64, memarg, 2, false),
            I64Load32S { memarg } => load!(I64, memarg, 4, true),
            I64Load32U { memarg } => load!(I64, memarg, 4, false),
            I32Store { memarg } => store!(I32, memarg, 4),
            I64Store { memarg } => store!(I64, memarg, 8),
            F32Store { memarg } => store!(F32, memarg, 4),
            F64Store { memarg } => store!(F64, memarg, 8),
            I32Store8 { memarg } => store!(I32, memarg, 1),
            I32Store16 { memarg } => store!(I32, memarg, 2),
            I64Store8 { memarg } => store!(I64, memarg, 1),
            I64Store16 { memarg } => store!(I64, memarg, 2),
            I64Store32 { memarg } => store!(I64, memarg, 4),
            MemorySize { mem, mem_byte } => {
                ensure!(*mem == 0 && *mem_byte == 0, "MemorySize args must be 0");
                opcode!(MemorySize)
            }
            MemoryGrow { mem, mem_byte } => {
                ensure!(*mem == 0 && *mem_byte == 0, "MemoryGrow args must be 0");
                opcode!(MemoryGrow)
            }
            I32Const { value } => opcode!(I32Const, *value as u32 as u64),
            I64Const { value } => opcode!(I64Const, *value as u64),
            F32Const { value } => opcode!(F32Const, value.bits() as u64),
            F64Const { value } => opcode!(F64Const, value.bits()),

            unsupported @ (dot!(RefNull) | op!(RefIsNull) | dot!(RefFunc)) => {
                bail!("reference-types extension not supported {:?}", unsupported)
            },

            I32Eqz => opcode!(I32Eqz),
            I32Eq => compare!(I32, Eq, false),
            I32Ne => compare!(I32, Ne, false),
            I32LtS => compare!(I32, Lt, true),
            I32LtU => compare!(I32, Lt, false),
            I32GtS => compare!(I32, Gt, true),
            I32GtU => compare!(I32, Gt, false),
            I32LeS => compare!(I32, Le, true),
            I32LeU => compare!(I32, Le, false),
            I32GeS => compare!(I32, Ge, true),
            I32GeU => compare!(I32, Ge, false),
            I64Eqz => opcode!(I64Eqz),
            I64Eq => compare!(I64, Eq, false),
            I64Ne => compare!(I64, Ne, false),
            I64LtS => compare!(I64, Lt, true),
            I64LtU => compare!(I64, Lt, false),
            I64GtS => compare!(I64, Gt, true),
            I64GtU => compare!(I64, Gt, false),
            I64LeS => compare!(I64, Le, true),
            I64LeU => compare!(I64, Le, false),
            I64GeS => compare!(I64, Ge, true),
            I64GeU => compare!(I64, Ge, false),
            F32Eq => float!(RelOp, F32, Eq),
            F32Ne => float!(RelOp, F32, Ne),
            F32Lt => float!(RelOp, F32, Lt),
            F32Gt => float!(RelOp, F32, Gt),
            F32Le => float!(RelOp, F32, Le),
            F32Ge => float!(RelOp, F32, Ge),
            F64Eq => float!(RelOp, F64, Eq),
            F64Ne => float!(RelOp, F64, Ne),
            F64Lt => float!(RelOp, F64, Lt),
            F64Gt => float!(RelOp, F64, Gt),
            F64Le => float!(RelOp, F64, Le),
            F64Ge => float!(RelOp, F64, Ge),
            I32Clz => unary!(I32, Clz),
            I32Ctz => unary!(I32, Ctz),
            I32Popcnt => unary!(I32, Popcnt),
            I32Add => binary!(I32, Add),
            I32Sub => binary!(I32, Sub),
            I32Mul => binary!(I32, Mul),
            I32DivS => binary!(I32, DivS),
            I32DivU => binary!(I32, DivU),
            I32RemS => binary!(I32, RemS),
            I32RemU => binary!(I32, RemU),
            I32And => binary!(I32, And),
            I32Or => binary!(I32, Or),
            I32Xor => binary!(I32, Xor),
            I32Shl => binary!(I32, Shl),
            I32ShrS => binary!(I32, ShrS),
            I32ShrU => binary!(I32, ShrU),
            I32Rotl => binary!(I32, Rotl),
            I32Rotr => binary!(I32, Rotr),
            I64Clz => unary!(I64, Clz),
            I64Ctz => unary!(I64, Ctz),
            I64Popcnt => unary!(I64, Popcnt),
            I64Add => binary!(I64, Add),
            I64Sub => binary!(I64, Sub),
            I64Mul => binary!(I64, Mul),
            I64DivS => binary!(I64, DivS),
            I64DivU => binary!(I64, DivU),
            I64RemS => binary!(I64, RemS),
            I64RemU => binary!(I64, RemU),
            I64And => binary!(I64, And),
            I64Or => binary!(I64, Or),
            I64Xor => binary!(I64, Xor),
            I64Shl => binary!(I64, Shl),
            I64ShrS => binary!(I64, ShrS),
            I64ShrU => binary!(I64, ShrU),
            I64Rotl => binary!(I64, Rotl),
            I64Rotr => binary!(I64, Rotr),
            F32Abs => float!(UnOp, F32, Abs),
            F32Neg => float!(UnOp, F32, Neg),
            F32Ceil => float!(UnOp, F32, Ceil),
            F32Floor => float!(UnOp, F32, Floor),
            F32Trunc => float!(UnOp, F32, Trunc),
            F32Nearest => float!(UnOp, F32, Nearest),
            F32Sqrt => float!(UnOp, F32, Sqrt),
            F32Add => float!(BinOp, F32, Add),
            F32Sub => float!(BinOp, F32, Sub),
            F32Mul => float!(BinOp, F32, Mul),
            F32Div => float!(BinOp, F32, Div),
            F32Min => float!(BinOp, F32, Min),
            F32Max => float!(BinOp, F32, Max),
            F32Copysign => float!(BinOp, F32, CopySign),
            F64Abs => float!(UnOp, F64, Abs),
            F64Neg => float!(UnOp, F64, Neg),
            F64Ceil => float!(UnOp, F64, Ceil),
            F64Floor => float!(UnOp, F64, Floor),
            F64Trunc => float!(UnOp, F64, Trunc),
            F64Nearest => float!(UnOp, F64, Nearest),
            F64Sqrt => float!(UnOp, F64, Sqrt),
            F64Add => float!(BinOp, F64, Add),
            F64Sub => float!(BinOp, F64, Sub),
            F64Mul => float!(BinOp, F64, Mul),
            F64Div => float!(BinOp, F64, Div),
            F64Min => float!(BinOp, F64, Min),
            F64Max => float!(BinOp, F64, Max),
            F64Copysign => float!(BinOp, F64, CopySign),
            I32WrapI64 => opcode!(I32WrapI64),
            I32TruncF32S => float!(TruncIntOp, I32, F32, true),
            I32TruncF32U => float!(TruncIntOp, I32, F32, false),
            I32TruncF64S => float!(TruncIntOp, I32, F64, true),
            I32TruncF64U => float!(TruncIntOp, I32, F64, false),
            I64ExtendI32S => opcode!(I64ExtendI32(true)),
            I64ExtendI32U => opcode!(I64ExtendI32(false)),
            I64TruncF32S => float!(TruncIntOp, I64, F32, true),
            I64TruncF32U => float!(TruncIntOp, I64, F32, false),
            I64TruncF64S => float!(TruncIntOp, I64, F64, true),
            I64TruncF64U => float!(TruncIntOp, I64, F64, false),
            F32ConvertI32S => float!(ConvertIntOp, F32, I32, true),
            F32ConvertI32U => float!(ConvertIntOp, F32, I32, false),
            F32ConvertI64S => float!(ConvertIntOp, F32, I64, true),
            F32ConvertI64U => float!(ConvertIntOp, F32, I64, false),
            F32DemoteF64 => float!(F32DemoteF64),
            F64ConvertI32S => float!(ConvertIntOp, F64, I32, true),
            F64ConvertI32U => float!(ConvertIntOp, F64, I32, false),
            F64ConvertI64S => float!(ConvertIntOp, F64, I64, true),
            F64ConvertI64U => float!(ConvertIntOp, F64, I64, false),
            F64PromoteF32 => float!(F64PromoteF32),
            I32ReinterpretF32 => reinterpret!(I32, F32),
            I64ReinterpretF64 => reinterpret!(I64, F64),
            F32ReinterpretI32 => reinterpret!(F32, I32),
            F64ReinterpretI64 => reinterpret!(F64, I64),
            I32Extend8S => opcode!(I32ExtendS(8)),
            I32Extend16S => opcode!(I32ExtendS(16)),
            I64Extend8S => opcode!(I64ExtendS(8)),
            I64Extend16S => opcode!(I64ExtendS(16)),
            I64Extend32S => opcode!(I64ExtendS(32)),
            I32TruncSatF32S => float!(TruncIntOp, I32, F32, true),
            I32TruncSatF32U => float!(TruncIntOp, I32, F32, false),
            I32TruncSatF64S => float!(TruncIntOp, I32, F64, true),
            I32TruncSatF64U => float!(TruncIntOp, I32, F64, false),
            I64TruncSatF32S => float!(TruncIntOp, I64, F32, true),
            I64TruncSatF32U => float!(TruncIntOp, I64, F32, false),
            I64TruncSatF64S => float!(TruncIntOp, I64, F64, true),
            I64TruncSatF64U => float!(TruncIntOp, I64, F64, false),

            unsupported @ (
                dot!(
                    MemoryInit, DataDrop, MemoryCopy, MemoryFill, TableInit, ElemDrop,
                    TableCopy, TableFill, TableGet, TableSet, TableGrow, TableSize
                )
            ) => bail!("bulk-memory-operations extension not supported {:?}", unsupported),

            unsupported @ (
                dot!(
                    MemoryAtomicNotify, MemoryAtomicWait32, MemoryAtomicWait64, AtomicFence, I32AtomicLoad,
                    I64AtomicLoad, I32AtomicLoad8U, I32AtomicLoad16U, I64AtomicLoad8U, I64AtomicLoad16U,
                    I64AtomicLoad32U, I32AtomicStore, I64AtomicStore, I32AtomicStore8, I32AtomicStore16,
                    I64AtomicStore8, I64AtomicStore16, I64AtomicStore32, I32AtomicRmwAdd, I64AtomicRmwAdd,
                    I32AtomicRmw8AddU, I32AtomicRmw16AddU, I64AtomicRmw8AddU, I64AtomicRmw16AddU, I64AtomicRmw32AddU,
                    I32AtomicRmwSub, I64AtomicRmwSub, I32AtomicRmw8SubU, I32AtomicRmw16SubU, I64AtomicRmw8SubU,
                    I64AtomicRmw16SubU, I64AtomicRmw32SubU, I32AtomicRmwAnd, I64AtomicRmwAnd, I32AtomicRmw8AndU,
                    I32AtomicRmw16AndU, I64AtomicRmw8AndU, I64AtomicRmw16AndU, I64AtomicRmw32AndU, I32AtomicRmwOr,
                    I64AtomicRmwOr, I32AtomicRmw8OrU, I32AtomicRmw16OrU, I64AtomicRmw8OrU, I64AtomicRmw16OrU,
                    I64AtomicRmw32OrU, I32AtomicRmwXor, I64AtomicRmwXor, I32AtomicRmw8XorU, I32AtomicRmw16XorU,
                    I64AtomicRmw8XorU, I64AtomicRmw16XorU, I64AtomicRmw32XorU, I32AtomicRmwXchg, I64AtomicRmwXchg,
                    I32AtomicRmw8XchgU, I32AtomicRmw16XchgU, I64AtomicRmw8XchgU, I64AtomicRmw16XchgU,
                    I64AtomicRmw32XchgU, I32AtomicRmwCmpxchg, I64AtomicRmwCmpxchg, I32AtomicRmw8CmpxchgU,
                    I32AtomicRmw16CmpxchgU, I64AtomicRmw8CmpxchgU, I64AtomicRmw16CmpxchgU, I64AtomicRmw32CmpxchgU
                )
            ) => bail!("threads extension not supported {:?}", unsupported),

            unsupported @ (
                dot!(
                    V128Load, V128Load8x8S, V128Load8x8U, V128Load16x4S, V128Load16x4U, V128Load32x2S, V128Load32x2U,
                    V128Load8Splat, V128Load16Splat, V128Load32Splat, V128Load64Splat, V128Load32Zero, V128Load64Zero,
                    V128Store, V128Load8Lane, V128Load16Lane, V128Load32Lane, V128Load64Lane, V128Store8Lane,
                    V128Store16Lane, V128Store32Lane, V128Store64Lane, V128Const,
                    I8x16Shuffle, I8x16ExtractLaneS, I8x16ExtractLaneU, I8x16ReplaceLane, I16x8ExtractLaneS,
                    I16x8ExtractLaneU, I16x8ReplaceLane, I32x4ExtractLane, I32x4ReplaceLane, I64x2ExtractLane,
                    I64x2ReplaceLane, F32x4ExtractLane, F32x4ReplaceLane, F64x2ExtractLane, F64x2ReplaceLane,
                    I8x16Swizzle, I8x16Splat, I16x8Splat, I32x4Splat, I64x2Splat, F32x4Splat, F64x2Splat, I8x16Eq,
                    I8x16Ne, I8x16LtS, I8x16LtU, I8x16GtS, I8x16GtU, I8x16LeS, I8x16LeU, I8x16GeS, I8x16GeU, I16x8Eq,
                    I16x8Ne, I16x8LtS, I16x8LtU, I16x8GtS, I16x8GtU, I16x8LeS, I16x8LeU, I16x8GeS, I16x8GeU, I32x4Eq,
                    I32x4Ne, I32x4LtS, I32x4LtU, I32x4GtS, I32x4GtU, I32x4LeS, I32x4LeU, I32x4GeS, I32x4GeU, I64x2Eq,
                    I64x2Ne, I64x2LtS, I64x2GtS, I64x2LeS, I64x2GeS,
                    F32x4Eq, F32x4Ne, F32x4Lt, F32x4Gt, F32x4Le, F32x4Ge,
                    F64x2Eq, F64x2Ne, F64x2Lt, F64x2Gt, F64x2Le, F64x2Ge,
                    V128Not, V128And, V128AndNot, V128Or, V128Xor, V128Bitselect, V128AnyTrue,
                    I8x16Abs, I8x16Neg, I8x16Popcnt, I8x16AllTrue, I8x16Bitmask, I8x16NarrowI16x8S, I8x16NarrowI16x8U,
                    I8x16Shl, I8x16ShrS, I8x16ShrU, I8x16Add, I8x16AddSatS, I8x16AddSatU, I8x16Sub, I8x16SubSatS,
                    I8x16SubSatU, I8x16MinS, I8x16MinU, I8x16MaxS, I8x16MaxU, I8x16RoundingAverageU,
                    I16x8ExtAddPairwiseI8x16S, I16x8ExtAddPairwiseI8x16U, I16x8Abs, I16x8Neg, I16x8Q15MulrSatS,
                    I16x8AllTrue, I16x8Bitmask, I16x8NarrowI32x4S, I16x8NarrowI32x4U, I16x8ExtendLowI8x16S,
                    I16x8ExtendHighI8x16S, I16x8ExtendLowI8x16U, I16x8ExtendHighI8x16U, I16x8Shl, I16x8ShrS, I16x8ShrU,
                    I16x8Add, I16x8AddSatS, I16x8AddSatU, I16x8Sub, I16x8SubSatS, I16x8SubSatU, I16x8Mul, I16x8MinS,
                    I16x8MinU, I16x8MaxS, I16x8MaxU, I16x8RoundingAverageU, I16x8ExtMulLowI8x16S,
                    I16x8ExtMulHighI8x16S, I16x8ExtMulLowI8x16U, I16x8ExtMulHighI8x16U, I32x4ExtAddPairwiseI16x8S,
                    I32x4ExtAddPairwiseI16x8U, I32x4Abs, I32x4Neg, I32x4AllTrue, I32x4Bitmask, I32x4ExtendLowI16x8S,
                    I32x4ExtendHighI16x8S, I32x4ExtendLowI16x8U, I32x4ExtendHighI16x8U, I32x4Shl, I32x4ShrS, I32x4ShrU,
                    I32x4Add, I32x4Sub, I32x4Mul, I32x4MinS, I32x4MinU, I32x4MaxS, I32x4MaxU, I32x4DotI16x8S,
                    I32x4ExtMulLowI16x8S, I32x4ExtMulHighI16x8S, I32x4ExtMulLowI16x8U, I32x4ExtMulHighI16x8U, I64x2Abs,
                    I64x2Neg, I64x2AllTrue, I64x2Bitmask, I64x2ExtendLowI32x4S, I64x2ExtendHighI32x4S,
                    I64x2ExtendLowI32x4U, I64x2ExtendHighI32x4U, I64x2Shl, I64x2ShrS, I64x2ShrU, I64x2Add, I64x2Sub,
                    I64x2Mul, I64x2ExtMulLowI32x4S, I64x2ExtMulHighI32x4S, I64x2ExtMulLowI32x4U, I64x2ExtMulHighI32x4U,
                    F32x4Ceil, F32x4Floor, F32x4Trunc, F32x4Nearest, F32x4Abs, F32x4Neg, F32x4Sqrt, F32x4Add, F32x4Sub,
                    F32x4Mul, F32x4Div, F32x4Min, F32x4Max, F32x4PMin, F32x4PMax, F64x2Ceil, F64x2Floor, F64x2Trunc,
                    F64x2Nearest, F64x2Abs, F64x2Neg, F64x2Sqrt, F64x2Add, F64x2Sub, F64x2Mul, F64x2Div, F64x2Min,
                    F64x2Max, F64x2PMin, F64x2PMax, I32x4TruncSatF32x4S, I32x4TruncSatF32x4U, F32x4ConvertI32x4S,
                    F32x4ConvertI32x4U, I32x4TruncSatF64x2SZero, I32x4TruncSatF64x2UZero, F64x2ConvertLowI32x4S,
                    F64x2ConvertLowI32x4U, F32x4DemoteF64x2Zero, F64x2PromoteLowF32x4, I8x16RelaxedSwizzle,
                    I32x4RelaxedTruncSatF32x4S, I32x4RelaxedTruncSatF32x4U, I32x4RelaxedTruncSatF64x2SZero,
                    I32x4RelaxedTruncSatF64x2UZero, F32x4Fma, F32x4Fms, F64x2Fma, F64x2Fms, I8x16LaneSelect,
                    I16x8LaneSelect, I32x4LaneSelect, I64x2LaneSelect, F32x4RelaxedMin, F32x4RelaxedMax,
                    F64x2RelaxedMin, F64x2RelaxedMax
                )
            ) => bail!("SIMD extension not supported {:?}", unsupported)
        };
    }

    Ok(())
}<|MERGE_RESOLUTION|>--- conflicted
+++ resolved
@@ -304,36 +304,7 @@
 
 pub type FloatingPointImpls = HashMap<FloatInstruction, (u32, u32)>;
 
-<<<<<<< HEAD
-#[derive(Clone, Copy, Debug, PartialEq, Eq)]
-=======
-#[derive(Clone, Debug)]
-pub struct FunctionCodegenState<'a> {
-    return_values: usize,
-    /// For each block, contains a list of br/br_if instruction indicies targeting it
-    blocks: Vec<Vec<usize>>,
-    floating_point_impls: &'a FloatingPointImpls,
-}
-
-impl<'a> FunctionCodegenState<'a> {
-    pub fn new(return_values: usize, floating_point_impls: &'a FloatingPointImpls) -> Self {
-        FunctionCodegenState {
-            return_values,
-            blocks: Vec::new(),
-            floating_point_impls,
-        }
-    }
-
-    fn mark_branch(&mut self, block: u32, op_idx: usize) {
-        let block = usize::try_from(block).unwrap();
-        assert!(block < self.blocks.len());
-        let absolute_idx = self.blocks.len() - block - 1;
-        self.blocks[absolute_idx].push(op_idx);
-    }
-}
-
 #[derive(Clone, Copy, Debug, PartialEq, Eq, Serialize, Deserialize)]
->>>>>>> 06b667d6
 pub struct Instruction {
     pub opcode: Opcode,
     pub argument_data: u64,
