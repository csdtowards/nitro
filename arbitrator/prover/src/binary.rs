// Copyright 2021-2023, Offchain Labs, Inc.
<<<<<<< HEAD
// For license information, see https://github.com/nitro/blob/master/LICENSE
=======
// For license information, see https://github.com/OffchainLabs/nitro/blob/master/LICENSE
>>>>>>> 1baaef4f

use crate::{
    programs::{
        config::StylusConfig, counter::Counter, depth::DepthChecker, heap::HeapBound, meter::Meter,
        start::StartMover, FuncMiddleware, Middleware, StylusGlobals,
    },
    value::{ArbValueType, FunctionType, IntegerValType, Value},
};
use arbutil::Color;
use eyre::{bail, ensure, eyre, Result, WrapErr};
use fnv::{FnvHashMap as HashMap, FnvHashSet as HashSet};
use nom::{
    branch::alt,
    bytes::complete::tag,
    combinator::{all_consuming, map, value},
    sequence::{preceded, tuple},
};
use serde::{Deserialize, Serialize};
use std::{convert::TryInto, fmt::Debug, hash::Hash, mem, path::Path, str::FromStr};
use wasmer_types::LocalFunctionIndex;
use wasmparser::{
    Data, Element, Export, ExternalKind, Global, Import, ImportSectionEntryType, MemoryType, Name,
    NameSectionReader, Naming, Operator, Parser, Payload, TableType, Type, TypeDef, Validator,
    WasmFeatures,
};

#[derive(Clone, Copy, Debug, PartialEq, Eq, Hash)]
pub enum FloatType {
    F32,
    F64,
}

#[derive(Clone, Copy, Debug, PartialEq, Eq, Hash)]
pub enum FloatUnOp {
    Abs,
    Neg,
    Ceil,
    Floor,
    Trunc,
    Nearest,
    Sqrt,
}

#[derive(Clone, Copy, Debug, PartialEq, Eq, Hash)]
pub enum FloatBinOp {
    Add,
    Sub,
    Mul,
    Div,
    Min,
    Max,
    CopySign,
}

#[derive(Clone, Copy, Debug, PartialEq, Eq, Hash)]
pub enum FloatRelOp {
    Eq,
    Ne,
    Lt,
    Gt,
    Le,
    Ge,
}

#[derive(Clone, Copy, Debug, PartialEq, Eq, Hash)]
pub enum FloatInstruction {
    UnOp(FloatType, FloatUnOp),
    BinOp(FloatType, FloatBinOp),
    RelOp(FloatType, FloatRelOp),
    /// The bools represent (saturating, signed)
    TruncIntOp(IntegerValType, FloatType, bool, bool),
    ConvertIntOp(FloatType, IntegerValType, bool),
    F32DemoteF64,
    F64PromoteF32,
}

impl FloatInstruction {
    pub fn signature(&self) -> FunctionType {
        match *self {
            FloatInstruction::UnOp(t, _) => FunctionType::new(vec![t.into()], vec![t.into()]),
            FloatInstruction::BinOp(t, _) => FunctionType::new(vec![t.into(); 2], vec![t.into()]),
            FloatInstruction::RelOp(t, _) => {
                FunctionType::new(vec![t.into(); 2], vec![ArbValueType::I32])
            }
            FloatInstruction::TruncIntOp(i, f, ..) => {
                FunctionType::new(vec![f.into()], vec![i.into()])
            }
            FloatInstruction::ConvertIntOp(f, i, _) => {
                FunctionType::new(vec![i.into()], vec![f.into()])
            }
            FloatInstruction::F32DemoteF64 => {
                FunctionType::new(vec![ArbValueType::F64], vec![ArbValueType::F32])
            }
            FloatInstruction::F64PromoteF32 => {
                FunctionType::new(vec![ArbValueType::F32], vec![ArbValueType::F64])
            }
        }
    }
}

impl FromStr for FloatInstruction {
    type Err = String;

    fn from_str(s: &str) -> Result<Self, Self::Err> {
        type IResult<'a, T> = nom::IResult<&'a str, T, nom::error::Error<&'a str>>;

        fn parse_fp_type(s: &str) -> IResult<FloatType> {
            alt((
                value(FloatType::F32, tag("f32")),
                value(FloatType::F64, tag("f64")),
            ))(s)
        }

        fn parse_signedness(s: &str) -> IResult<bool> {
            alt((value(true, tag("s")), value(false, tag("u"))))(s)
        }

        fn parse_int_type(s: &str) -> IResult<IntegerValType> {
            alt((
                value(IntegerValType::I32, tag("i32")),
                value(IntegerValType::I64, tag("i64")),
            ))(s)
        }

        fn parse_un_op(s: &str) -> IResult<FloatUnOp> {
            alt((
                value(FloatUnOp::Abs, tag("abs")),
                value(FloatUnOp::Neg, tag("neg")),
                value(FloatUnOp::Ceil, tag("ceil")),
                value(FloatUnOp::Floor, tag("floor")),
                value(FloatUnOp::Trunc, tag("trunc")),
                value(FloatUnOp::Nearest, tag("nearest")),
                value(FloatUnOp::Sqrt, tag("sqrt")),
            ))(s)
        }

        fn parse_bin_op(s: &str) -> IResult<FloatBinOp> {
            alt((
                value(FloatBinOp::Add, tag("add")),
                value(FloatBinOp::Sub, tag("sub")),
                value(FloatBinOp::Mul, tag("mul")),
                value(FloatBinOp::Div, tag("div")),
                value(FloatBinOp::Min, tag("min")),
                value(FloatBinOp::Max, tag("max")),
                value(FloatBinOp::CopySign, tag("copysign")),
            ))(s)
        }

        fn parse_rel_op(s: &str) -> IResult<FloatRelOp> {
            alt((
                value(FloatRelOp::Eq, tag("eq")),
                value(FloatRelOp::Ne, tag("ne")),
                value(FloatRelOp::Lt, tag("lt")),
                value(FloatRelOp::Gt, tag("gt")),
                value(FloatRelOp::Le, tag("le")),
                value(FloatRelOp::Ge, tag("ge")),
            ))(s)
        }

        let inst = alt((
            map(
                all_consuming(tuple((parse_fp_type, tag("_"), parse_un_op))),
                |(t, _, o)| FloatInstruction::UnOp(t, o),
            ),
            map(
                all_consuming(tuple((parse_fp_type, tag("_"), parse_bin_op))),
                |(t, _, o)| FloatInstruction::BinOp(t, o),
            ),
            map(
                all_consuming(tuple((parse_fp_type, tag("_"), parse_rel_op))),
                |(t, _, o)| FloatInstruction::RelOp(t, o),
            ),
            map(
                all_consuming(tuple((
                    parse_int_type,
                    alt((
                        value(true, tag("_trunc_sat_")),
                        value(false, tag("_trunc_")),
                    )),
                    parse_fp_type,
                    tag("_"),
                    parse_signedness,
                ))),
                |(i, sat, f, _, s)| FloatInstruction::TruncIntOp(i, f, sat, s),
            ),
            map(
                all_consuming(tuple((
                    parse_fp_type,
                    tag("_convert_"),
                    parse_int_type,
                    tag("_"),
                    parse_signedness,
                ))),
                |(f, _, i, _, s)| FloatInstruction::ConvertIntOp(f, i, s),
            ),
            value(
                FloatInstruction::F32DemoteF64,
                all_consuming(tag("f32_demote_f64")),
            ),
            value(
                FloatInstruction::F64PromoteF32,
                all_consuming(tag("f64_promote_f32")),
            ),
        ));

        let res = preceded(tag("wavm__"), inst)(s);

        res.map(|(_, i)| i).map_err(|e| e.to_string())
    }
}

pub fn op_as_const(op: Operator) -> Result<Value> {
    match op {
        Operator::I32Const { value } => Ok(Value::I32(value as u32)),
        Operator::I64Const { value } => Ok(Value::I64(value as u64)),
        Operator::F32Const { value } => Ok(Value::F32(f32::from_bits(value.bits()))),
        Operator::F64Const { value } => Ok(Value::F64(f64::from_bits(value.bits()))),
        _ => bail!("Opcode is not a constant"),
    }
}

#[derive(Clone, Debug, Default)]
pub struct FuncImport<'a> {
    pub offset: u32,
    pub module: &'a str,
    pub name: Option<&'a str>, // in wasmparser 0.95+ this won't be optional
}

/// This enum primarily exists because wasmer's ExternalKind doesn't impl these derived functions
#[derive(Clone, Copy, Debug, Hash, PartialEq, Eq, Serialize, Deserialize)]
pub enum ExportKind {
    Func,
    Table,
    Memory,
    Global,
    Tag,
}

impl TryFrom<ExternalKind> for ExportKind {
    type Error = eyre::Error;

    fn try_from(kind: ExternalKind) -> Result<Self> {
        use ExternalKind::*;
        match kind {
            Function => Ok(Self::Func),
            Table => Ok(Self::Table),
            Memory => Ok(Self::Memory),
            Global => Ok(Self::Global),
            Tag => Ok(Self::Tag),
            kind => bail!("unsupported kind {:?}", kind),
        }
    }
}

#[derive(Clone, Debug, Default)]
pub struct Code<'a> {
    pub locals: Vec<Local>,
    pub expr: Vec<Operator<'a>>,
}

#[derive(Clone, Debug)]
pub struct Local {
    pub index: u32,
    pub value: ArbValueType,
}

#[derive(Clone, Debug, Default, PartialEq, Eq, Serialize, Deserialize)]
pub struct NameCustomSection {
    pub module: String,
    pub functions: HashMap<u32, String>,
}

pub type ExportMap = HashMap<String, (u32, ExportKind)>;

#[derive(Clone, Default)]
pub struct WasmBinary<'a> {
    pub types: Vec<FunctionType>,
    pub imports: Vec<FuncImport<'a>>,
    /// Maps *local* function indices to global type signatures
    pub functions: Vec<u32>,
    pub tables: Vec<TableType>,
    pub memories: Vec<MemoryType>,
    pub globals: Vec<Value>,
    pub exports: ExportMap,
    pub start: Option<u32>,
    pub elements: Vec<Element<'a>>,
    pub codes: Vec<Code<'a>>,
    pub datas: Vec<Data<'a>>,
    pub names: NameCustomSection,
}

pub fn parse<'a>(input: &'a [u8], path: &'_ Path) -> eyre::Result<WasmBinary<'a>> {
    let features = WasmFeatures {
        mutable_global: true,
        saturating_float_to_int: true,
        sign_extension: true,
        reference_types: false,
        multi_value: true,
<<<<<<< HEAD
        bulk_memory: false,
        module_linking: false,
=======
        bulk_memory: true, // not all ops supported yet
>>>>>>> 1baaef4f
        simd: false,
        relaxed_simd: false,
        threads: false,
        tail_call: false,
        deterministic_only: false,
        multi_memory: false,
        exceptions: false,
        memory64: false,
        extended_const: false,
    };
<<<<<<< HEAD
    let mut validator = Validator::new();
    validator.wasm_features(features);
    validator
        .validate_all(input)
        .wrap_err_with(|| eyre!("failed to validate {}", path.to_string_lossy().red()))?;

    let sections: Vec<_> = Parser::new(0)
        .parse_all(input)
        .into_iter()
        .collect::<Result<_, _>>()?;
=======
    wasmparser::Validator::new_with_features(features).validate_all(input)?;
    let sections: Vec<_> = Parser::new(0).parse_all(input).collect::<Result<_, _>>()?;
>>>>>>> 1baaef4f

    let mut binary = WasmBinary::default();

    for mut section in sections {
        use Payload::*;

        macro_rules! process {
            ($dest:expr, $source:expr) => {{
                for _ in 0..$source.get_count() {
                    let item = $source.read()?;
                    $dest.push(item.into())
                }
            }};
        }
        macro_rules! flatten {
            ($ty:tt, $source:expr) => {{
                let mut values: Vec<$ty> = Vec::new();
                for _ in 0..$source.get_count() {
                    let item = $source.read()?;
                    values.push(item.into())
                }
                values
            }};
        }

        match &mut section {
            TypeSection(type_section) => {
                for _ in 0..type_section.get_count() {
                    let ty = match type_section.read()? {
                        TypeDef::Func(ty) => ty,
                        x => bail!("Unsupported type section {:?}", x),
                    };
                    binary.types.push(ty.try_into()?);
                }
            }
            CodeSectionEntry(codes) => {
                let mut code = Code::default();
                let mut locals = codes.get_locals_reader()?;
                let mut ops = codes.get_operators_reader()?;
                let mut index = 0;

                for _ in 0..locals.get_count() {
                    let (count, value) = locals.read()?;
                    for _ in 0..count {
                        code.locals.push(Local {
                            index,
                            value: value.try_into()?,
                        });
                        index += 1;
                    }
                }
                while !ops.eof() {
                    code.expr.push(ops.read()?);
                }

                binary.codes.push(code);
            }
            GlobalSection(globals) => {
                for global in flatten!(Global, globals) {
                    let mut init = global.init_expr.get_operators_reader();

                    let value = match (init.read()?, init.read()?, init.eof()) {
                        (op, Operator::End, true) => op_as_const(op)?,
                        _ => bail!("Non-constant global initializer"),
                    };
                    binary.globals.push(value);
                }
            }
            ImportSection(imports) => {
                for import in flatten!(Import, imports) {
                    let ImportSectionEntryType::Function(offset) = import.ty else {
                        bail!("unsupported import kind {:?}", import)
                    };
                    let import = FuncImport {
                        offset,
                        module: import.module,
                        name: import.field,
                    };
                    binary.imports.push(import);
                }
            }
            ExportSection(exports) => {
                use ExternalKind::*;
                for export in flatten!(Export, exports) {
                    let name = export.field.to_owned();
                    if let Function = export.kind {
                        let index = export.index;
                        let name = || name.clone();
                        binary.names.functions.entry(index).or_insert_with(name);
                    }

                    // TODO: we'll only support the types also in wasmparser 0.95+
                    if matches!(export.kind, Function | Table | Memory | Global | Tag) {
                        let kind = export.kind.try_into()?;
                        binary.exports.insert(name, (export.index, kind));
                    } else {
                        bail!("unsupported export kind {:?}", export)
                    }
                }
            }
            FunctionSection(functions) => process!(binary.functions, functions),
            TableSection(tables) => process!(binary.tables, tables),
            MemorySection(memories) => process!(binary.memories, memories),
            StartSection { func, .. } => binary.start = Some(*func),
            ElementSection(elements) => process!(binary.elements, elements),
            DataSection(datas) => process!(binary.datas, datas),
            CodeSectionStart { .. } => {}
            CustomSection {
                name,
                data_offset,
                data,
                ..
            } => {
                if *name != "name" {
                    continue;
                }

                let mut name_reader = NameSectionReader::new(data, *data_offset)?;

                while !name_reader.eof() {
                    match name_reader.read()? {
                        Name::Module(name) => binary.names.module = name.get_name()?.to_owned(),
                        Name::Function(namemap) => {
                            let mut map_reader = namemap.get_map()?;
                            for _ in 0..map_reader.get_count() {
                                let Naming { index, name } = map_reader.read()?;
                                binary.names.functions.insert(index, name.to_owned());
                            }
                        }
                        _ => {}
                    }
                }
            }
            Version { num, .. } => ensure!(*num == 1, "wasm format version not supported {}", num),
            UnknownSection { id, .. } => bail!("unsupported unknown section type {}", id),
            End => {}
            x => bail!("unsupported section type {:?}", x),
        }
    }

    // reject the module if it re-exports an import with the same name
    let mut exports = HashSet::default();
    for export in binary.exports.keys() {
        let export = export.rsplit("__").take(1);
        exports.extend(export);
    }
    for import in &binary.imports {
        if let Some(name) = import.name {
            if exports.contains(name) {
                bail!("binary exports an import with the same name {}", name.red());
            }
        }
    }

    // reject the module if it imports or exports reserved symbols
    let reserved = |x: &&str| x.starts_with("stylus");
    if let Some(name) = exports.into_iter().find(reserved) {
        bail!("binary exports reserved symbol {}", name.red())
    }
    if let Some(name) = binary.imports.iter().filter_map(|x| x.name).find(reserved) {
        bail!("binary imports reserved symbol {}", name.red())
    }

    // if no module name was given, make a best-effort guess with the file path
    if binary.names.module.is_empty() {
        binary.names.module = match path.file_name() {
            Some(os_str) => os_str.to_string_lossy().into(),
            None => path.to_string_lossy().into(),
        };
    }
    Ok(binary)
}

impl<'a> Debug for WasmBinary<'a> {
    fn fmt(&self, f: &mut std::fmt::Formatter<'_>) -> std::fmt::Result {
        f.debug_struct("WasmBinary")
            .field("types", &self.types)
            .field("imports", &self.imports)
            .field("functions", &self.functions)
            .field("tables", &self.tables)
            .field("memories", &self.memories)
            .field("globals", &self.globals)
            .field("exports", &self.exports)
            .field("start", &self.start)
            .field("elements", &format!("<{} elements>", self.elements.len()))
            .field("codes", &self.codes)
            .field("datas", &self.datas)
            .field("names", &self.names)
            .finish()
    }
}

impl<'a> WasmBinary<'a> {
    /// Instruments a user wasm, producing a version bounded via configurable instrumentation.
    pub fn instrument(&mut self, config: &StylusConfig) -> Result<StylusGlobals> {
        let meter = Meter::new(config.costs, config.start_gas);
        let depth = DepthChecker::new(config.depth);
        let bound = HeapBound::new(config.heap_bound)?;
        let start = StartMover::default();

        meter.update_module(self)?;
        depth.update_module(self)?;
        bound.update_module(self)?;
        start.update_module(self)?;

        let count = config.debug.count_ops.then(Counter::new);
        if let Some(count) = &count {
            count.update_module(self)?;
        }

        for (index, code) in self.codes.iter_mut().enumerate() {
            let index = LocalFunctionIndex::from_u32(index as u32);
            let locals: Vec<Type> = code.locals.iter().map(|x| x.value.into()).collect();

            let mut build = mem::take(&mut code.expr);
            let mut input = Vec::with_capacity(build.len());

            /// this macro exists since middlewares aren't sized (can't use a vec without boxes)
            macro_rules! apply {
                ($middleware:expr) => {
                    let mut mid = Middleware::<WasmBinary>::instrument(&$middleware, index)?;
                    mid.locals_info(&locals);

                    mem::swap(&mut build, &mut input);

                    for op in input.drain(..) {
                        mid.feed(op, &mut build)
                            .wrap_err_with(|| format!("{} failure", mid.name()))?
                    }
                };
            }

            // add the instrumentation in the order of application
            // note: this must be consistent with native execution
            apply!(meter);
            apply!(depth);
            apply!(bound);
            apply!(start);

            if let Some(count) = &count {
                apply!(*count);
            }

            code.expr = build;
        }

        let (gas_left, gas_status) = meter.globals();
        let depth_left = depth.globals();
        Ok(StylusGlobals {
            gas_left,
            gas_status,
            depth_left,
        })
    }
}<|MERGE_RESOLUTION|>--- conflicted
+++ resolved
@@ -1,9 +1,5 @@
 // Copyright 2021-2023, Offchain Labs, Inc.
-<<<<<<< HEAD
-// For license information, see https://github.com/nitro/blob/master/LICENSE
-=======
 // For license information, see https://github.com/OffchainLabs/nitro/blob/master/LICENSE
->>>>>>> 1baaef4f
 
 use crate::{
     programs::{
@@ -302,12 +298,8 @@
         sign_extension: true,
         reference_types: false,
         multi_value: true,
-<<<<<<< HEAD
-        bulk_memory: false,
+        bulk_memory: true, // not all ops supported yet
         module_linking: false,
-=======
-        bulk_memory: true, // not all ops supported yet
->>>>>>> 1baaef4f
         simd: false,
         relaxed_simd: false,
         threads: false,
@@ -318,23 +310,14 @@
         memory64: false,
         extended_const: false,
     };
-<<<<<<< HEAD
     let mut validator = Validator::new();
     validator.wasm_features(features);
     validator
         .validate_all(input)
         .wrap_err_with(|| eyre!("failed to validate {}", path.to_string_lossy().red()))?;
 
-    let sections: Vec<_> = Parser::new(0)
-        .parse_all(input)
-        .into_iter()
-        .collect::<Result<_, _>>()?;
-=======
-    wasmparser::Validator::new_with_features(features).validate_all(input)?;
+    let mut binary = WasmBinary::default();
     let sections: Vec<_> = Parser::new(0).parse_all(input).collect::<Result<_, _>>()?;
->>>>>>> 1baaef4f
-
-    let mut binary = WasmBinary::default();
 
     for mut section in sections {
         use Payload::*;
