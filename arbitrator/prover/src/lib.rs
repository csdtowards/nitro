// Copyright 2021-2024, Offchain Labs, Inc.
// For license information, see https://github.com/OffchainLabs/nitro/blob/master/LICENSE

#![allow(clippy::missing_safety_doc, clippy::too_many_arguments)]

pub mod binary;
mod host;
#[cfg(feature = "native")]
mod kzg;
pub mod machine;
/// cbindgen:ignore
mod memory;
mod merkle;
mod print;
pub mod programs;
mod reinterpret;
pub mod utils;
pub mod value;
pub mod wavm;

<<<<<<< HEAD
#[cfg(test)]
mod test;

pub use machine::Machine;

use arbutil::{Bytes32, PreimageType};
use eyre::{Report, Result};
use machine::{
    argument_data_to_inbox, get_empty_preimage_resolver, GlobalState, MachineStatus,
    PreimageResolver,
};
=======
use crate::machine::{argument_data_to_inbox, Machine};
use arbutil::PreimageType;
use eyre::Result;
use lru::LruCache;
use machine::{get_empty_preimage_resolver, GlobalState, MachineStatus, PreimageResolver};
>>>>>>> c84507be
use static_assertions::const_assert_eq;
use std::{
    ffi::CStr,
    num::NonZeroUsize,
    os::raw::{c_char, c_int},
    path::Path,
    ptr, slice,
    sync::{
        atomic::{self, AtomicU8},
        Arc, Mutex,
    },
};
use utils::CBytes;

lazy_static::lazy_static! {
    static ref BLOBHASH_PREIMAGE_CACHE: Mutex<LruCache<Bytes32, CBytes>> = Mutex::new(LruCache::new(NonZeroUsize::new(12).unwrap()));
}

#[repr(C)]
#[derive(Clone, Copy)]
pub struct CByteArray {
    pub ptr: *const u8,
    pub len: usize,
}

#[repr(C)]
#[derive(Clone, Copy)]
pub struct RustByteArray {
    pub ptr: *mut u8,
    pub len: usize,
    pub capacity: usize,
}

#[no_mangle]
pub unsafe extern "C" fn arbitrator_load_machine(
    binary_path: *const c_char,
    library_paths: *const *const c_char,
    library_paths_size: isize,
    debug_chain: usize,
) -> *mut Machine {
    let debug_chain = debug_chain != 0;
    match arbitrator_load_machine_impl(binary_path, library_paths, library_paths_size, debug_chain)
    {
        Ok(mach) => mach,
        Err(err) => {
            eprintln!("Error loading binary: {:?}", err);
            ptr::null_mut()
        }
    }
}

unsafe fn arbitrator_load_machine_impl(
    binary_path: *const c_char,
    library_paths: *const *const c_char,
    library_paths_size: isize,
    debug_chain: bool,
) -> Result<*mut Machine> {
    let binary_path = cstr_to_string(binary_path);
    let binary_path = Path::new(&binary_path);

    let mut libraries = vec![];
    for i in 0..library_paths_size {
        let path = cstr_to_string(*(library_paths.offset(i)));
        libraries.push(Path::new(&path).to_owned());
    }

    let mach = Machine::from_paths(
        &libraries,
        binary_path,
        true,
        false,
        false,
        debug_chain,
        debug_chain,
        Default::default(),
        Default::default(),
        get_empty_preimage_resolver(),
    )?;
    Ok(Box::into_raw(Box::new(mach)))
}

#[no_mangle]
#[cfg(feature = "native")]
pub unsafe extern "C" fn arbitrator_load_wavm_binary(binary_path: *const c_char) -> *mut Machine {
    let binary_path = cstr_to_string(binary_path);
    let binary_path = Path::new(&binary_path);
    match Machine::new_from_wavm(binary_path) {
        Ok(mach) => Box::into_raw(Box::new(mach)),
        Err(err) => {
            eprintln!("Error loading binary: {err}");
            ptr::null_mut()
        }
    }
}

unsafe fn cstr_to_string(c_str: *const c_char) -> String {
    CStr::from_ptr(c_str).to_string_lossy().into_owned()
}

pub fn err_to_c_string(err: Report) -> *mut libc::c_char {
    str_to_c_string(&format!("{err:?}"))
}

/// Copies the str-data into a libc free-able C string
pub fn str_to_c_string(text: &str) -> *mut libc::c_char {
    unsafe {
        let buf = libc::malloc(text.len() + 1); // includes null-terminating byte
        if buf.is_null() {
            panic!("Failed to allocate memory for error string");
        }
        ptr::copy_nonoverlapping(text.as_ptr(), buf as *mut u8, text.len());
        *(buf as *mut u8).add(text.len()) = 0;
        buf as *mut libc::c_char
    }
}

#[no_mangle]
pub unsafe extern "C" fn arbitrator_free_machine(mach: *mut Machine) {
    drop(Box::from_raw(mach));
}

#[no_mangle]
pub unsafe extern "C" fn arbitrator_clone_machine(mach: *mut Machine) -> *mut Machine {
    let new_mach = (*mach).clone();
    Box::into_raw(Box::new(new_mach))
}

/// Go doesn't have this functionality builtin for whatever reason. Uses relaxed ordering.
#[no_mangle]
pub unsafe extern "C" fn atomic_u8_store(ptr: *mut u8, contents: u8) {
    (*(ptr as *mut AtomicU8)).store(contents, atomic::Ordering::Relaxed);
}

/// Runs the machine while the condition variable is zero. May return early if num_steps is hit.
/// Returns a c string error (freeable with libc's free) on error, or nullptr on success.
#[no_mangle]
#[cfg(feature = "native")]
pub unsafe extern "C" fn arbitrator_step(
    mach: *mut Machine,
    num_steps: u64,
    condition: *const u8,
) -> *mut libc::c_char {
    let mach = &mut *mach;
    let condition = &*(condition as *const AtomicU8);
    let mut remaining_steps = num_steps;
    while condition.load(atomic::Ordering::Relaxed) == 0 {
        if remaining_steps == 0 || mach.is_halted() {
            break;
        }
        let stepping = std::cmp::min(remaining_steps, 1_000_000);
        match mach.step_n(stepping) {
            Ok(()) => {}
            Err(err) => return err_to_c_string(err),
        }
        remaining_steps -= stepping;
    }
    ptr::null_mut()
}

#[no_mangle]
pub unsafe extern "C" fn arbitrator_add_inbox_message(
    mach: *mut Machine,
    inbox_identifier: u64,
    index: u64,
    data: CByteArray,
) -> c_int {
    let mach = &mut *mach;
    if let Some(identifier) = argument_data_to_inbox(inbox_identifier) {
        let slice = slice::from_raw_parts(data.ptr, data.len);
        let data = slice.to_vec();
        mach.add_inbox_msg(identifier, index, data);
        0
    } else {
        1
    }
}

/// Adds a user program to the machine's known set of wasms.
#[no_mangle]
pub unsafe extern "C" fn arbitrator_add_user_wasm(
    mach: *mut Machine,
    module: *const u8,
    module_len: usize,
    module_hash: *const Bytes32,
) {
    let module = slice::from_raw_parts(module, module_len);
    (*mach).add_stylus_module(*module_hash, module.to_owned());
}

/// Like arbitrator_step, but stops early if it hits a host io operation.
/// Returns a c string error (freeable with libc's free) on error, or nullptr on success.
#[no_mangle]
#[cfg(feature = "native")]
pub unsafe extern "C" fn arbitrator_step_until_host_io(
    mach: *mut Machine,
    condition: *const u8,
) -> *mut libc::c_char {
    let mach = &mut *mach;
    let condition = &*(condition as *const AtomicU8);
    while condition.load(atomic::Ordering::Relaxed) == 0 {
        for _ in 0..1_000_000 {
            if mach.is_halted() {
                return ptr::null_mut();
            }
            if mach.next_instruction_is_host_io() {
                return ptr::null_mut();
            }
            match mach.step_n(1) {
                Ok(()) => {}
                Err(err) => return err_to_c_string(err),
            }
        }
    }
    ptr::null_mut()
}

#[no_mangle]
pub unsafe extern "C" fn arbitrator_serialize_state(
    mach: *const Machine,
    path: *const c_char,
) -> c_int {
    let mach = &*mach;
    let res = CStr::from_ptr(path)
        .to_str()
        .map_err(Report::from)
        .and_then(|path| mach.serialize_state(path));
    if let Err(err) = res {
        eprintln!("Failed to serialize machine state: {}", err);
        1
    } else {
        0
    }
}

#[no_mangle]
pub unsafe extern "C" fn arbitrator_deserialize_and_replace_state(
    mach: *mut Machine,
    path: *const c_char,
) -> c_int {
    let mach = &mut *mach;
    let res = CStr::from_ptr(path)
        .to_str()
        .map_err(Report::from)
        .and_then(|path| mach.deserialize_and_replace_state(path));
    if let Err(err) = res {
        eprintln!("Failed to deserialize machine state: {}", err);
        1
    } else {
        0
    }
}

#[no_mangle]
pub unsafe extern "C" fn arbitrator_get_num_steps(mach: *const Machine) -> u64 {
    (*mach).get_steps()
}

pub const ARBITRATOR_MACHINE_STATUS_RUNNING: u8 = 0;
pub const ARBITRATOR_MACHINE_STATUS_FINISHED: u8 = 1;
pub const ARBITRATOR_MACHINE_STATUS_ERRORED: u8 = 2;
pub const ARBITRATOR_MACHINE_STATUS_TOO_FAR: u8 = 3;

// Unfortunately, cbindgen doesn't support constants with non-literal values, so we assert that they're correct.
const_assert_eq!(
    ARBITRATOR_MACHINE_STATUS_RUNNING,
    MachineStatus::Running as u8,
);
const_assert_eq!(
    ARBITRATOR_MACHINE_STATUS_FINISHED,
    MachineStatus::Finished as u8,
);
const_assert_eq!(
    ARBITRATOR_MACHINE_STATUS_ERRORED,
    MachineStatus::Errored as u8,
);
const_assert_eq!(
    ARBITRATOR_MACHINE_STATUS_TOO_FAR,
    MachineStatus::TooFar as u8,
);

/// Returns one of ARBITRATOR_MACHINE_STATUS_*
#[no_mangle]
pub unsafe extern "C" fn arbitrator_get_status(mach: *const Machine) -> u8 {
    (*mach).get_status() as u8
}

#[no_mangle]
pub unsafe extern "C" fn arbitrator_global_state(mach: *mut Machine) -> GlobalState {
    (*mach).get_global_state()
}

#[no_mangle]
pub unsafe extern "C" fn arbitrator_set_global_state(mach: *mut Machine, gs: GlobalState) {
    (*mach).set_global_state(gs);
}

#[repr(C)]
pub struct ResolvedPreimage {
    pub ptr: *mut u8,
    pub len: isize, // negative if not found
}

macro_rules! handle_preimage_resolution {
    ($context:expr, $ty:expr, $hash:expr, $resolver:expr) => {{
        let res = $resolver($context, $ty.into(), $hash.as_ptr());
        if res.len < 0 {
            return None;
        }
        let data = CBytes::from_raw_parts(res.ptr, res.len as usize);
        // Check if preimage rehashes to the provided hash
        match crate::utils::hash_preimage(&data, $ty) {
            Ok(have_hash) if have_hash.as_slice() == *$hash => {}
            Ok(got_hash) => panic!(
                "Resolved incorrect data for hash {} (rehashed to {})",
                $hash,
                Bytes32(got_hash),
            ),
            Err(err) => panic!(
                "Failed to hash preimage from resolver (expecting hash {}): {}",
                $hash, err,
            ),
        }
        Some(data)
    }};
}

#[no_mangle]
pub unsafe extern "C" fn arbitrator_set_preimage_resolver(
    mach: *mut Machine,
    resolver: unsafe extern "C" fn(u64, u8, *const u8) -> ResolvedPreimage,
) {
    (*mach).set_preimage_resolver(Arc::new(
        move |context: u64, ty: PreimageType, hash: Bytes32| -> Option<CBytes> {
            if let PreimageType::EthVersionedHash = ty {
                let mut cache = BLOBHASH_PREIMAGE_CACHE.lock().unwrap();
                if cache.contains(&hash) {
                    return cache.get(&hash).cloned();
                }
                if let Some(data) = handle_preimage_resolution!(context, ty, hash, resolver) {
                    cache.put(hash, data.clone());
                    return Some(data);
                }
                return None;
            }
            handle_preimage_resolution!(context, ty, hash, resolver)
        },
    ) as PreimageResolver);
}

#[no_mangle]
pub unsafe extern "C" fn arbitrator_set_context(mach: *mut Machine, context: u64) {
    (*mach).set_context(context);
}

#[no_mangle]
pub unsafe extern "C" fn arbitrator_hash(mach: *mut Machine) -> Bytes32 {
    (*mach).hash()
}

#[no_mangle]
pub unsafe extern "C" fn arbitrator_module_root(mach: *mut Machine) -> Bytes32 {
    (*mach).get_modules_root()
}

#[no_mangle]
#[cfg(feature = "native")]
pub unsafe extern "C" fn arbitrator_gen_proof(mach: *mut Machine) -> RustByteArray {
    let mut proof = (*mach).serialize_proof();
    let ret = RustByteArray {
        ptr: proof.as_mut_ptr(),
        len: proof.len(),
        capacity: proof.capacity(),
    };
    std::mem::forget(proof);
    ret
}

#[no_mangle]
pub unsafe extern "C" fn arbitrator_free_proof(proof: RustByteArray) {
    drop(Vec::from_raw_parts(proof.ptr, proof.len, proof.capacity))
}<|MERGE_RESOLUTION|>--- conflicted
+++ resolved
@@ -18,7 +18,6 @@
 pub mod value;
 pub mod wavm;
 
-<<<<<<< HEAD
 #[cfg(test)]
 mod test;
 
@@ -26,17 +25,11 @@
 
 use arbutil::{Bytes32, PreimageType};
 use eyre::{Report, Result};
+use lru::LruCache;
 use machine::{
     argument_data_to_inbox, get_empty_preimage_resolver, GlobalState, MachineStatus,
     PreimageResolver,
 };
-=======
-use crate::machine::{argument_data_to_inbox, Machine};
-use arbutil::PreimageType;
-use eyre::Result;
-use lru::LruCache;
-use machine::{get_empty_preimage_resolver, GlobalState, MachineStatus, PreimageResolver};
->>>>>>> c84507be
 use static_assertions::const_assert_eq;
 use std::{
     ffi::CStr,
