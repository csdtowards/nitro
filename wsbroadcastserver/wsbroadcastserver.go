// Copyright 2021-2022, Offchain Labs, Inc.
// For license information, see https://github.com/nitro/blob/master/LICENSE

package wsbroadcastserver

import (
	"context"
	"fmt"
	"net"
	"net/http"
	"net/textproto"
	"strconv"
	"strings"
	"sync"
	"time"

	"github.com/gobwas/httphead"
	"github.com/gobwas/ws"
	"github.com/gobwas/ws-examples/src/gopool"
	"github.com/gobwas/ws/wsflate"
	"github.com/mailru/easygo/netpoll"
	"github.com/pkg/errors"
	flag "github.com/spf13/pflag"

	"github.com/ethereum/go-ethereum/log"
	"github.com/offchainlabs/nitro/arbutil"
)

var (
	HTTPHeaderCloudflareConnectingIP  = textproto.CanonicalMIMEHeaderKey("CF-Connecting-IP")
	HTTPHeaderFeedServerVersion       = textproto.CanonicalMIMEHeaderKey("Arbitrum-Feed-Server-Version")
	HTTPHeaderFeedClientVersion       = textproto.CanonicalMIMEHeaderKey("Arbitrum-Feed-Client-Version")
	HTTPHeaderRequestedSequenceNumber = textproto.CanonicalMIMEHeaderKey("Arbitrum-Requested-Sequence-Number")
	HTTPHeaderChainId                 = textproto.CanonicalMIMEHeaderKey("Arbitrum-Chain-Id")
)

const (
	FeedServerVersion = 2
	FeedClientVersion = 2
	LivenessProbeURI  = "livenessprobe"
)

type BroadcasterConfig struct {
<<<<<<< HEAD
	Enable             bool                    `koanf:"enable"`
	Signed             bool                    `koanf:"signed"`
	Addr               string                  `koanf:"addr"`
	ReadTimeout        time.Duration           `koanf:"read-timeout" reload:"hot"`      // reloaded value will affect all clients (next time the timeout is checked)
	WriteTimeout       time.Duration           `koanf:"write-timeout" reload:"hot"`     // reloading will affect only new connections
	HandshakeTimeout   time.Duration           `koanf:"handshake-timeout" reload:"hot"` // reloading will affect only new connections
	Port               string                  `koanf:"port"`
	Ping               time.Duration           `koanf:"ping" reload:"hot"`           // reloaded value will change future ping intervals
	ClientTimeout      time.Duration           `koanf:"client-timeout" reload:"hot"` // reloaded value will affect all clients (next time the timeout is checked)
	Queue              int                     `koanf:"queue"`
	Workers            int                     `koanf:"workers"`
	MaxSendQueue       int                     `koanf:"max-send-queue" reload:"hot"`  // reloaded value will affect only new connections
	RequireVersion     bool                    `koanf:"require-version" reload:"hot"` // reloaded value will affect only future upgrades to websocket
	DisableSigning     bool                    `koanf:"disable-signing"`
	LogConnect         bool                    `koanf:"log-connect"`
	LogDisconnect      bool                    `koanf:"log-disconnect"`
	EnableCompression  bool                    `koanf:"enable-compression" reload:"hot"`  // if reloaded to false will cause disconnection of clients with enabled compression on next broadcast
	RequireCompression bool                    `koanf:"require-compression" reload:"hot"` // if reloaded to true will cause disconnection of clients with disabled compression on next broadcast
	ConnectionLimits   ConnectionLimiterConfig `koanf:"connection-limits" reload:"hot"`
=======
	Enable             bool          `koanf:"enable"`
	Signed             bool          `koanf:"signed"`
	Addr               string        `koanf:"addr"`
	ReadTimeout        time.Duration `koanf:"read-timeout" reload:"hot"`      // reloaded value will affect all clients (next time the timeout is checked)
	WriteTimeout       time.Duration `koanf:"write-timeout" reload:"hot"`     // reloading will affect only new connections
	HandshakeTimeout   time.Duration `koanf:"handshake-timeout" reload:"hot"` // reloading will affect only new connections
	Port               string        `koanf:"port"`
	Ping               time.Duration `koanf:"ping" reload:"hot"`           // reloaded value will change future ping intervals
	ClientTimeout      time.Duration `koanf:"client-timeout" reload:"hot"` // reloaded value will affect all clients (next time the timeout is checked)
	Queue              int           `koanf:"queue"`
	Workers            int           `koanf:"workers"`
	MaxSendQueue       int           `koanf:"max-send-queue" reload:"hot"`  // reloaded value will affect only new connections
	RequireVersion     bool          `koanf:"require-version" reload:"hot"` // reloaded value will affect only future upgrades to websocket
	DisableSigning     bool          `koanf:"disable-signing"`
	LogConnect         bool          `koanf:"log-connect"`
	LogDisconnect      bool          `koanf:"log-disconnect"`
	EnableCompression  bool          `koanf:"enable-compression" reload:"hot"`  // if reloaded to false will cause disconnection of clients with enabled compression on next broadcast
	RequireCompression bool          `koanf:"require-compression" reload:"hot"` // if reloaded to true will cause disconnection of clients with disabled compression on next broadcast
	LimitCatchup       bool          `koanf:"limit-catchup" reload:"hot"`
>>>>>>> f2dd115d
}

func (bc *BroadcasterConfig) Validate() error {
	if !bc.EnableCompression && bc.RequireCompression {
		return errors.New("require-compression cannot be true while enable-compression is false")
	}
	return nil
}

type BroadcasterConfigFetcher func() *BroadcasterConfig

func BroadcasterConfigAddOptions(prefix string, f *flag.FlagSet) {
	f.Bool(prefix+".enable", DefaultBroadcasterConfig.Enable, "enable broadcaster")
	f.Bool(prefix+".signed", DefaultBroadcasterConfig.Signed, "sign broadcast messages")
	f.String(prefix+".addr", DefaultBroadcasterConfig.Addr, "address to bind the relay feed output to")
	f.Duration(prefix+".read-timeout", DefaultBroadcasterConfig.ReadTimeout, "duration to wait before timing out reading data (i.e. pings) from clients")
	f.Duration(prefix+".write-timeout", DefaultBroadcasterConfig.WriteTimeout, "duration to wait before timing out writing data to clients")
	f.Duration(prefix+".handshake-timeout", DefaultBroadcasterConfig.HandshakeTimeout, "duration to wait before timing out HTTP to WS upgrade")
	f.String(prefix+".port", DefaultBroadcasterConfig.Port, "port to bind the relay feed output to")
	f.Duration(prefix+".ping", DefaultBroadcasterConfig.Ping, "duration for ping interval")
	f.Duration(prefix+".client-timeout", DefaultBroadcasterConfig.ClientTimeout, "duration to wait before timing out connections to client")
	f.Int(prefix+".queue", DefaultBroadcasterConfig.Queue, "queue size")
	f.Int(prefix+".workers", DefaultBroadcasterConfig.Workers, "number of threads to reserve for HTTP to WS upgrade")
	f.Int(prefix+".max-send-queue", DefaultBroadcasterConfig.MaxSendQueue, "maximum number of messages allowed to accumulate before client is disconnected")
	f.Bool(prefix+".require-version", DefaultBroadcasterConfig.RequireVersion, "don't connect if client version not present")
	f.Bool(prefix+".disable-signing", DefaultBroadcasterConfig.DisableSigning, "don't sign feed messages")
	f.Bool(prefix+".log-connect", DefaultBroadcasterConfig.LogConnect, "log every client connect")
	f.Bool(prefix+".log-disconnect", DefaultBroadcasterConfig.LogDisconnect, "log every client disconnect")
	f.Bool(prefix+".enable-compression", DefaultBroadcasterConfig.EnableCompression, "enable per message deflate compression support")
	f.Bool(prefix+".require-compression", DefaultBroadcasterConfig.RequireCompression, "require clients to use compression")
<<<<<<< HEAD
	ConnectionLimiterConfigAddOptions(prefix+".connection-limits", f)
=======
	f.Bool(prefix+".limit-catchup", DefaultBroadcasterConfig.LimitCatchup, "only supply catchup buffer if requested sequence number is reasonable")
>>>>>>> f2dd115d
}

var DefaultBroadcasterConfig = BroadcasterConfig{
	Enable:             false,
	Signed:             false,
	Addr:               "",
	ReadTimeout:        time.Second,
	WriteTimeout:       2 * time.Second,
	HandshakeTimeout:   time.Second,
	Port:               "9642",
	Ping:               5 * time.Second,
	ClientTimeout:      15 * time.Second,
	Queue:              100,
	Workers:            100,
	MaxSendQueue:       4096,
	RequireVersion:     false,
	DisableSigning:     true,
	LogConnect:         false,
	LogDisconnect:      false,
	EnableCompression:  true,
	RequireCompression: false,
<<<<<<< HEAD
	ConnectionLimits:   DefaultConnectionLimiterConfig,
=======
	LimitCatchup:       false,
>>>>>>> f2dd115d
}

var DefaultTestBroadcasterConfig = BroadcasterConfig{
	Enable:             false,
	Signed:             false,
	Addr:               "0.0.0.0",
	ReadTimeout:        2 * time.Second,
	WriteTimeout:       2 * time.Second,
	HandshakeTimeout:   2 * time.Second,
	Port:               "0",
	Ping:               5 * time.Second,
	ClientTimeout:      15 * time.Second,
	Queue:              1,
	Workers:            100,
	MaxSendQueue:       4096,
	RequireVersion:     false,
	DisableSigning:     false,
	LogConnect:         false,
	LogDisconnect:      false,
	EnableCompression:  true,
	RequireCompression: false,
<<<<<<< HEAD
	ConnectionLimits:   DefaultConnectionLimiterConfig,
=======
	LimitCatchup:       false,
>>>>>>> f2dd115d
}

type WSBroadcastServer struct {
	startMutex sync.Mutex
	poller     netpoll.Poller

	acceptDescMutex sync.Mutex
	acceptDesc      *netpoll.Desc

	listener      net.Listener
	config        BroadcasterConfigFetcher
	started       bool
	clientManager *ClientManager
	catchupBuffer CatchupBuffer
	chainId       uint64
	fatalErrChan  chan error
}

func NewWSBroadcastServer(config BroadcasterConfigFetcher, catchupBuffer CatchupBuffer, chainId uint64, fatalErrChan chan error) *WSBroadcastServer {
	return &WSBroadcastServer{
		config:        config,
		started:       false,
		catchupBuffer: catchupBuffer,
		chainId:       chainId,
		fatalErrChan:  fatalErrChan,
	}
}

func (s *WSBroadcastServer) Initialize() error {
	if s.poller != nil {
		return errors.New("broadcast server already initialized")
	}

	var err error
	s.poller, err = netpoll.New(nil)
	if err != nil {
		log.Error("unable to initialize netpoll for monitoring client connection events", "err", err)
		return err
	}

	// Make pool of X size, Y sized work queue and one pre-spawned
	// goroutine.
	s.clientManager = NewClientManager(s.poller, s.config, s.catchupBuffer)

	return nil
}

func (s *WSBroadcastServer) Start(ctx context.Context) error {
	// Prepare handshake header writer from http.Header mapping.
	header := ws.HandshakeHeaderHTTP(http.Header{
		HTTPHeaderFeedServerVersion: []string{strconv.Itoa(FeedServerVersion)},
		HTTPHeaderChainId:           []string{strconv.FormatUint(s.chainId, 10)},
	})

	return s.StartWithHeader(ctx, header)
}

func (s *WSBroadcastServer) StartWithHeader(ctx context.Context, header ws.HandshakeHeader) error {
	s.startMutex.Lock()
	defer s.startMutex.Unlock()
	if s.started {
		return errors.New("broadcast server already started")
	}

	s.clientManager.Start(ctx)

	// handle incoming connection requests.
	// It upgrades TCP connection to WebSocket, registers netpoll listener on
	// it and stores it as a Client connection in ClientManager instance.
	//
	// Called below in accept() loop.
	handle := func(conn net.Conn) {
		config := s.config()
		// Set read and write deadlines for the handshake/upgrade
		err := conn.SetReadDeadline(time.Now().Add(config.HandshakeTimeout))
		if err != nil {
			log.Warn("error setting handshake read deadline", "err", err)
			_ = conn.Close()
			return
		}
		err = conn.SetWriteDeadline(time.Now().Add(config.HandshakeTimeout))
		if err != nil {
			log.Warn("error setting handshake write deadline", "err", err)
			_ = conn.Close()
			return
		}

		var compress *wsflate.Extension
		var negotiate func(httphead.Option) (httphead.Option, error)
		if config.EnableCompression {
			compress = &wsflate.Extension{
				Parameters: wsflate.DefaultParameters, // TODO
			}
			negotiate = compress.Negotiate
		}
		var feedClientVersionSeen bool
		var connectingIP net.IP
		var requestedSeqNum arbutil.MessageIndex
		upgrader := ws.Upgrader{
			OnRequest: func(uri []byte) error {
				if strings.Contains(string(uri), LivenessProbeURI) {
					return ws.RejectConnectionError(
						ws.RejectionStatus(http.StatusOK),
					)
				}
				return nil
			},
			OnHeader: func(key []byte, value []byte) error {
				headerName := string(key)
				if headerName == HTTPHeaderFeedClientVersion {
					feedClientVersion, err := strconv.ParseUint(string(value), 0, 64)
					if err != nil {
						return ws.RejectConnectionError(
							ws.RejectionStatus(http.StatusBadRequest),
							ws.RejectionReason(fmt.Sprintf("Malformed HTTP header %s", HTTPHeaderFeedClientVersion)),
						)
					}
					if feedClientVersion < FeedClientVersion {
						return ws.RejectConnectionError(
							ws.RejectionStatus(http.StatusBadRequest),
							ws.RejectionReason(fmt.Sprintf("Feed Client version too old: %d, expected %d", feedClientVersion, FeedClientVersion)),
						)
					}
					feedClientVersionSeen = true
				} else if headerName == HTTPHeaderRequestedSequenceNumber {
					num, err := strconv.ParseUint(string(value), 0, 64)
					if err != nil {
						return ws.RejectConnectionError(
							ws.RejectionStatus(http.StatusBadRequest),
							ws.RejectionReason(fmt.Sprintf("Malformed HTTP header %s", HTTPHeaderRequestedSequenceNumber)),
						)
					}
					requestedSeqNum = arbutil.MessageIndex(num)
				} else if headerName == HTTPHeaderCloudflareConnectingIP {
					connectingIP = net.ParseIP(string(value))
				}

				return nil
			},
			OnBeforeUpgrade: func() (ws.HandshakeHeader, error) {
				if config.RequireVersion && !feedClientVersionSeen {
					return nil, ws.RejectConnectionError(
						ws.RejectionStatus(http.StatusBadRequest),
						ws.RejectionReason(fmt.Sprintf("Missing HTTP header %s", HTTPHeaderFeedClientVersion)),
					)
				}
				if connectingIP == nil {
					if addr, ok := conn.RemoteAddr().(*net.TCPAddr); ok {
						connectingIP = addr.IP
					}
				}

				if config.ConnectionLimits.Enable && !s.clientManager.connectionLimiter.IsAllowed(connectingIP) {
					return nil, ws.RejectConnectionError(
						ws.RejectionStatus(http.StatusTooManyRequests),
						ws.RejectionReason(fmt.Sprintf("Too many open websocket connections.")),
					)
				}

				return header, nil
			},
			Negotiate: negotiate,
		}

		// Zero-copy upgrade to WebSocket connection.
		_, err = upgrader.Upgrade(conn)

		if err != nil {
			if err.Error() != "" {
				// Only log if liveness probe was not called
				log.Debug("websocket upgrade error", "connectingIP", connectingIP, "err", err)
				clientsTotalFailedUpgradeCounter.Inc(1)
			}
			_ = conn.Close()
			return
		}

		compressionAccepted := false
		if compress != nil {
			_, compressionAccepted = compress.Accepted()
		}
		if config.RequireCompression && !compressionAccepted {
			log.Warn("client did not accept required compression, disconnecting", "connectingIP", connectingIP)
			_ = conn.Close()
			return
		}
		// Unset our handshake/upgrade deadlines
		err = conn.SetReadDeadline(time.Time{})
		if err != nil {
			log.Warn("error unsetting read deadline", "connectingIP", connectingIP, "err", err)
			_ = conn.Close()
			return
		}
		err = conn.SetWriteDeadline(time.Time{})
		if err != nil {
			log.Warn("error unsetting write deadline", "connectingIP", connectingIP, "err", err)
			_ = conn.Close()
			return
		}

		// Create netpoll event descriptor to handle only read events.
		desc, err := netpoll.HandleRead(conn)
		if err != nil {
			log.Warn("error in HandleRead", "connectingIP", connectingIP, "err", err)
			_ = conn.Close()
			return
		}

		// Register incoming client in clientManager.
		safeConn := writeDeadliner{conn, config.WriteTimeout}

		client := s.clientManager.Register(safeConn, desc, requestedSeqNum, connectingIP, compressionAccepted)

		// Subscribe to events about conn.
		err = s.poller.Start(desc, func(ev netpoll.Event) {
			if ev&(netpoll.EventReadHup|netpoll.EventHup) != 0 {
				// ReadHup or Hup received, means the client has close the connection
				// remove it from the clientManager registry.
				log.Debug("Hup received", "age", client.Age(), "client", client.Name)
				s.clientManager.Remove(client)
				return
			}

			if ev > 1 {
				log.Debug("event greater than 1 received", "client", client.Name, "event", int(ev))
			}

			// receive client messages, close on error
			s.clientManager.pool.Schedule(func() {
				// Ignore any messages sent from client, close on any error
				if _, _, err := client.Receive(ctx, s.config().ReadTimeout); err != nil {
					s.clientManager.Remove(client)
					return
				}
			})
		})

		if err != nil {
			log.Warn("error starting client connection poller", "err", err)
		}
	}

	// Create tcp server for relay connections
	config := s.config()
	ln, err := net.Listen("tcp", config.Addr+":"+config.Port)
	if err != nil {
		log.Error("error calling net.Listen", "err", err)
		return err
	}

	s.listener = ln

	log.Info("arbitrum websocket broadcast server is listening", "address", ln.Addr().String())

	// Create netpoll descriptor for the listener.
	// We use OneShot here to synchronously manage the rate that new connections are accepted
	acceptDesc, err := netpoll.HandleListener(ln, netpoll.EventRead|netpoll.EventOneShot)
	if err != nil {
		log.Error("error calling HandleListener", "err", err)
		return err
	}
	s.acceptDesc = acceptDesc

	// acceptErrChan blocks until connection accepted or error occurred
	// OneShot is used, so reusing a single channel is fine
	acceptErrChan := make(chan error, 1)

	// Subscribe to events about listener.
	err = s.poller.Start(acceptDesc, func(e netpoll.Event) {
		select {
		case <-ctx.Done():
			return
		default:
		}
		// We do not want to accept incoming connection when goroutine pool is
		// busy. So if there are no free goroutines during 1ms we want to
		// cooldown the server and do not receive connection for some short
		// time.
		err := s.clientManager.pool.ScheduleTimeout(time.Millisecond, func() {
			conn, err := ln.Accept()
			if err != nil {
				acceptErrChan <- err
				return
			}

			acceptErrChan <- nil
			handle(conn)
		})
		if err == nil {
			err = <-acceptErrChan
		}
		if err != nil {
			if errors.Is(err, gopool.ErrScheduleTimeout) {
				log.Warn("broadcast poller timed out waiting for available worker", "err", err)
				clientsTotalFailedWorkerCounter.Inc(1)
			} else if errors.Is(err, netpoll.ErrNotRegistered) {
				log.Error("broadcast poller unable to register file descriptor", "err", err)
			} else {
				var netError net.Error
				isNetError := errors.As(err, &netError)
				if (!isNetError || !netError.Timeout()) && !strings.Contains(err.Error(), "timed out") {
					log.Error("broadcast poller error", "err", err)
				}
			}

			// cooldown
			delay := 5 * time.Millisecond
			log.Info("accept error", "delay", delay.String(), "err", err)
			time.Sleep(delay)
		}

		s.acceptDescMutex.Lock()
		if s.acceptDesc == nil {
			// Already shutting down
			s.acceptDescMutex.Unlock()
			return
		}
		err = s.poller.Resume(s.acceptDesc)
		s.acceptDescMutex.Unlock()
		if err != nil {
			log.Warn("error in poller.Resume", "err", err)
			s.fatalErrChan <- errors.Wrap(err, "error in poller.Resume")
			return
		}
	})
	if err != nil {
		log.Warn("error in starting broadcaster poller", "err", err)
		return err
	}

	s.started = true

	return nil
}

func (s *WSBroadcastServer) ListenerAddr() net.Addr {
	return s.listener.Addr()
}

func (s *WSBroadcastServer) StopAndWait() {
	err := s.listener.Close()
	if err != nil {
		log.Warn("error in listener.Close", "err", err)
	}

	err = s.poller.Stop(s.acceptDesc)
	if err != nil {
		log.Warn("error in poller.Stop", "err", err)
	}

	s.acceptDescMutex.Lock()
	err = s.acceptDesc.Close()
	s.acceptDesc = nil
	s.acceptDescMutex.Unlock()
	if err != nil {
		log.Warn("error in acceptDesc.Close", "err", err)
	}

	s.clientManager.StopAndWait()
	s.started = false
}

func (s *WSBroadcastServer) Started() bool {
	return s.started
}

// Broadcast sends batch item to all clients.
func (s *WSBroadcastServer) Broadcast(bm interface{}) {
	s.clientManager.Broadcast(bm)
}

func (s *WSBroadcastServer) ClientCount() int32 {
	return s.clientManager.ClientCount()
}

// writeDeadliner is a wrapper around net.Conn that sets write deadlines before
// every Write() call.
type writeDeadliner struct {
	net.Conn
	t time.Duration
}

func (d writeDeadliner) Write(p []byte) (int, error) {
	if err := d.Conn.SetWriteDeadline(time.Now().Add(d.t)); err != nil {
		return 0, err
	}
	return d.Conn.Write(p)
}<|MERGE_RESOLUTION|>--- conflicted
+++ resolved
@@ -41,7 +41,6 @@
 )
 
 type BroadcasterConfig struct {
-<<<<<<< HEAD
 	Enable             bool                    `koanf:"enable"`
 	Signed             bool                    `koanf:"signed"`
 	Addr               string                  `koanf:"addr"`
@@ -60,28 +59,8 @@
 	LogDisconnect      bool                    `koanf:"log-disconnect"`
 	EnableCompression  bool                    `koanf:"enable-compression" reload:"hot"`  // if reloaded to false will cause disconnection of clients with enabled compression on next broadcast
 	RequireCompression bool                    `koanf:"require-compression" reload:"hot"` // if reloaded to true will cause disconnection of clients with disabled compression on next broadcast
+	LimitCatchup       bool                    `koanf:"limit-catchup" reload:"hot"`
 	ConnectionLimits   ConnectionLimiterConfig `koanf:"connection-limits" reload:"hot"`
-=======
-	Enable             bool          `koanf:"enable"`
-	Signed             bool          `koanf:"signed"`
-	Addr               string        `koanf:"addr"`
-	ReadTimeout        time.Duration `koanf:"read-timeout" reload:"hot"`      // reloaded value will affect all clients (next time the timeout is checked)
-	WriteTimeout       time.Duration `koanf:"write-timeout" reload:"hot"`     // reloading will affect only new connections
-	HandshakeTimeout   time.Duration `koanf:"handshake-timeout" reload:"hot"` // reloading will affect only new connections
-	Port               string        `koanf:"port"`
-	Ping               time.Duration `koanf:"ping" reload:"hot"`           // reloaded value will change future ping intervals
-	ClientTimeout      time.Duration `koanf:"client-timeout" reload:"hot"` // reloaded value will affect all clients (next time the timeout is checked)
-	Queue              int           `koanf:"queue"`
-	Workers            int           `koanf:"workers"`
-	MaxSendQueue       int           `koanf:"max-send-queue" reload:"hot"`  // reloaded value will affect only new connections
-	RequireVersion     bool          `koanf:"require-version" reload:"hot"` // reloaded value will affect only future upgrades to websocket
-	DisableSigning     bool          `koanf:"disable-signing"`
-	LogConnect         bool          `koanf:"log-connect"`
-	LogDisconnect      bool          `koanf:"log-disconnect"`
-	EnableCompression  bool          `koanf:"enable-compression" reload:"hot"`  // if reloaded to false will cause disconnection of clients with enabled compression on next broadcast
-	RequireCompression bool          `koanf:"require-compression" reload:"hot"` // if reloaded to true will cause disconnection of clients with disabled compression on next broadcast
-	LimitCatchup       bool          `koanf:"limit-catchup" reload:"hot"`
->>>>>>> f2dd115d
 }
 
 func (bc *BroadcasterConfig) Validate() error {
@@ -112,11 +91,8 @@
 	f.Bool(prefix+".log-disconnect", DefaultBroadcasterConfig.LogDisconnect, "log every client disconnect")
 	f.Bool(prefix+".enable-compression", DefaultBroadcasterConfig.EnableCompression, "enable per message deflate compression support")
 	f.Bool(prefix+".require-compression", DefaultBroadcasterConfig.RequireCompression, "require clients to use compression")
-<<<<<<< HEAD
+	f.Bool(prefix+".limit-catchup", DefaultBroadcasterConfig.LimitCatchup, "only supply catchup buffer if requested sequence number is reasonable")
 	ConnectionLimiterConfigAddOptions(prefix+".connection-limits", f)
-=======
-	f.Bool(prefix+".limit-catchup", DefaultBroadcasterConfig.LimitCatchup, "only supply catchup buffer if requested sequence number is reasonable")
->>>>>>> f2dd115d
 }
 
 var DefaultBroadcasterConfig = BroadcasterConfig{
@@ -138,11 +114,8 @@
 	LogDisconnect:      false,
 	EnableCompression:  true,
 	RequireCompression: false,
-<<<<<<< HEAD
+	LimitCatchup:       false,
 	ConnectionLimits:   DefaultConnectionLimiterConfig,
-=======
-	LimitCatchup:       false,
->>>>>>> f2dd115d
 }
 
 var DefaultTestBroadcasterConfig = BroadcasterConfig{
@@ -164,11 +137,8 @@
 	LogDisconnect:      false,
 	EnableCompression:  true,
 	RequireCompression: false,
-<<<<<<< HEAD
+	LimitCatchup:       false,
 	ConnectionLimits:   DefaultConnectionLimiterConfig,
-=======
-	LimitCatchup:       false,
->>>>>>> f2dd115d
 }
 
 type WSBroadcastServer struct {
