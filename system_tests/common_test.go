// Copyright 2021-2022, Offchain Labs, Inc.
// For license information, see https://github.com/nitro/blob/master/LICENSE

package arbtest

import (
	"bytes"
	"context"
	"fmt"
	"math/big"
	"net"
	"testing"
	"time"

	"github.com/offchainlabs/nitro/validator/server_api"
	"github.com/offchainlabs/nitro/validator/valnode"

	"github.com/offchainlabs/nitro/arbos/util"
	"github.com/offchainlabs/nitro/arbstate"
	"github.com/offchainlabs/nitro/blsSignatures"
	"github.com/offchainlabs/nitro/cmd/genericconf"
	"github.com/offchainlabs/nitro/das"
	"github.com/offchainlabs/nitro/util/arbmath"
	"github.com/offchainlabs/nitro/util/headerreader"
	"github.com/offchainlabs/nitro/util/signature"
	"github.com/offchainlabs/nitro/validator/server_common"

	"github.com/ethereum/go-ethereum/accounts/abi/bind"
	"github.com/ethereum/go-ethereum/accounts/keystore"
	"github.com/ethereum/go-ethereum/common"
	"github.com/ethereum/go-ethereum/core"
	"github.com/ethereum/go-ethereum/core/types"
	"github.com/ethereum/go-ethereum/eth"
	"github.com/ethereum/go-ethereum/eth/ethconfig"
	"github.com/ethereum/go-ethereum/eth/filters"
	"github.com/ethereum/go-ethereum/ethclient"
	"github.com/ethereum/go-ethereum/ethdb"
	"github.com/ethereum/go-ethereum/node"
	"github.com/ethereum/go-ethereum/params"
	"github.com/ethereum/go-ethereum/rpc"

	"github.com/offchainlabs/nitro/arbnode"
	"github.com/offchainlabs/nitro/arbos"
	"github.com/offchainlabs/nitro/arbutil"
	_ "github.com/offchainlabs/nitro/nodeInterface"
	"github.com/offchainlabs/nitro/solgen/go/bridgegen"
	"github.com/offchainlabs/nitro/solgen/go/mocksgen"
	"github.com/offchainlabs/nitro/solgen/go/precompilesgen"
	"github.com/offchainlabs/nitro/statetransfer"
	"github.com/offchainlabs/nitro/util/testhelpers"
)

type info = *BlockchainTestInfo
type client = arbutil.L1Interface

func SendWaitTestTransactions(t *testing.T, ctx context.Context, client client, txs []*types.Transaction) {
	t.Helper()
	for _, tx := range txs {
		Require(t, client.SendTransaction(ctx, tx))
	}
	for _, tx := range txs {
		_, err := EnsureTxSucceeded(ctx, client, tx)
		Require(t, err)
	}
}

func TransferBalance(
	t *testing.T, from, to string, amount *big.Int, l2info info, client client, ctx context.Context,
) (*types.Transaction, *types.Receipt) {
	t.Helper()
	return TransferBalanceTo(t, from, l2info.GetAddress(to), amount, l2info, client, ctx)
}

func TransferBalanceTo(
	t *testing.T, from string, to common.Address, amount *big.Int, l2info info, client client, ctx context.Context,
) (*types.Transaction, *types.Receipt) {
	t.Helper()
	tx := l2info.PrepareTxTo(from, &to, l2info.TransferGas, amount, nil)
	err := client.SendTransaction(ctx, tx)
	Require(t, err)
	res, err := EnsureTxSucceeded(ctx, client, tx)
	Require(t, err)
	return tx, res
}

func SendSignedTxViaL1(
	t *testing.T,
	ctx context.Context,
	l1info *BlockchainTestInfo,
	l1client arbutil.L1Interface,
	l2client arbutil.L1Interface,
	delayedTx *types.Transaction,
) *types.Receipt {
	delayedInboxContract, err := bridgegen.NewInbox(l1info.GetAddress("Inbox"), l1client)
	Require(t, err)
	usertxopts := l1info.GetDefaultTransactOpts("User", ctx)

	txbytes, err := delayedTx.MarshalBinary()
	Require(t, err)
	txwrapped := append([]byte{arbos.L2MessageKind_SignedTx}, txbytes...)
	l1tx, err := delayedInboxContract.SendL2Message(&usertxopts, txwrapped)
	Require(t, err)
	_, err = EnsureTxSucceeded(ctx, l1client, l1tx)
	Require(t, err)

	// sending l1 messages creates l1 blocks.. make enough to get that delayed inbox message in
	for i := 0; i < 30; i++ {
		SendWaitTestTransactions(t, ctx, l1client, []*types.Transaction{
			l1info.PrepareTx("Faucet", "Faucet", 30000, big.NewInt(1e12), nil),
		})
	}
	receipt, err := EnsureTxSucceeded(ctx, l2client, delayedTx)
	Require(t, err)
	return receipt
}

func SendUnsignedTxViaL1(
	t *testing.T,
	ctx context.Context,
	l1info *BlockchainTestInfo,
	l1client arbutil.L1Interface,
	l2client arbutil.L1Interface,
	templateTx *types.Transaction,
) *types.Receipt {
	delayedInboxContract, err := bridgegen.NewInbox(l1info.GetAddress("Inbox"), l1client)
	Require(t, err)

	usertxopts := l1info.GetDefaultTransactOpts("User", ctx)
	remapped := util.RemapL1Address(usertxopts.From)
	nonce, err := l2client.NonceAt(ctx, remapped, nil)
	Require(t, err)

	unsignedTx := types.NewTx(&types.ArbitrumUnsignedTx{
		ChainId:   templateTx.ChainId(),
		From:      remapped,
		Nonce:     nonce,
		GasFeeCap: templateTx.GasFeeCap(),
		Gas:       templateTx.Gas(),
		To:        templateTx.To(),
		Value:     templateTx.Value(),
		Data:      templateTx.Data(),
	})

	l1tx, err := delayedInboxContract.SendUnsignedTransaction(
		&usertxopts,
		arbmath.UintToBig(unsignedTx.Gas()),
		unsignedTx.GasFeeCap(),
		arbmath.UintToBig(unsignedTx.Nonce()),
		*unsignedTx.To(),
		unsignedTx.Value(),
		unsignedTx.Data(),
	)
	Require(t, err)
	_, err = EnsureTxSucceeded(ctx, l1client, l1tx)
	Require(t, err)

	// sending l1 messages creates l1 blocks.. make enough to get that delayed inbox message in
	for i := 0; i < 30; i++ {
		SendWaitTestTransactions(t, ctx, l1client, []*types.Transaction{
			l1info.PrepareTx("Faucet", "Faucet", 30000, big.NewInt(1e12), nil),
		})
	}
	receipt, err := EnsureTxSucceeded(ctx, l2client, unsignedTx)
	Require(t, err)
	return receipt
}

func GetBaseFee(t *testing.T, client client, ctx context.Context) *big.Int {
	header, err := client.HeaderByNumber(ctx, nil)
	Require(t, err)
	return header.BaseFee
}

type lifecycle struct {
	start func() error
	stop  func() error
}

func (l *lifecycle) Start() error {
	if l.start != nil {
		return l.start()
	}
	return nil
}

func (l *lifecycle) Stop() error {
	if l.start != nil {
		return l.stop()
	}
	return nil
}

func createTestL1BlockChain(t *testing.T, l1info info) (info, *ethclient.Client, *eth.Ethereum, *node.Node) {
	return createTestL1BlockChainWithConfig(t, l1info, nil)
}

func getTestStackConfig(t *testing.T) *node.Config {
	stackConfig := node.DefaultConfig
	stackConfig.HTTPPort = 0
	stackConfig.WSPort = 0
	stackConfig.UseLightweightKDF = true
	stackConfig.P2P.ListenAddr = ""
	stackConfig.P2P.NoDial = true
	stackConfig.P2P.NoDiscovery = true
	stackConfig.P2P.NAT = nil
	stackConfig.DataDir = t.TempDir()
	return &stackConfig
}

func createDefaultStackForTest(dataDir string) (*node.Node, error) {
	stackConf := node.DefaultConfig
	var err error
	stackConf.DataDir = dataDir
	stackConf.HTTPHost = ""
	stackConf.HTTPModules = append(stackConf.HTTPModules, "eth")
	stackConf.P2P.NoDiscovery = true
	stackConf.P2P.ListenAddr = ""

	stack, err := node.New(&stackConf)
	if err != nil {
		return nil, fmt.Errorf("error creating protocol stack: %w", err)
	}
	return stack, nil
}

func createTestValidationNode(t *testing.T, ctx context.Context, config *valnode.Config) (*valnode.ValidationNode, *node.Node) {
	stackConf := node.DefaultConfig
	stackConf.HTTPPort = 0
	stackConf.DataDir = ""
	stackConf.WSHost = "127.0.0.1"
	stackConf.WSPort = 0
	stackConf.WSModules = []string{server_api.Namespace}
	stackConf.P2P.NoDiscovery = true
	stackConf.P2P.ListenAddr = ""

	stack, err := node.New(&stackConf)
	Require(t, err)

	configFetcher := func() *valnode.Config { return config }
	valnode, err := valnode.CreateValidationNode(configFetcher, stack, nil)
	Require(t, err)

	err = stack.Start()
	Require(t, err)

	err = valnode.Start(ctx)
	Require(t, err)

	go func() {
		<-ctx.Done()
		stack.Close()
	}()

	return valnode, stack
}

func configByValidationNode(t *testing.T, clientConfig *arbnode.Config, valStack *node.Node) {
	clientConfig.BlockValidator.URL = valStack.WSEndpoint()
	clientConfig.BlockValidator.JWTSecret = ""
}

func AddDefaultValNode(t *testing.T, ctx context.Context, nodeConfig *arbnode.Config, useJit bool) {
	if !nodeConfig.ValidatorRequired() {
		return
	}
	if nodeConfig.BlockValidator.URL != "" {
		return
	}
	conf := valnode.TestValidationConfig
	conf.UseJit = useJit
	_, valStack := createTestValidationNode(t, ctx, &conf)
	configByValidationNode(t, nodeConfig, valStack)
}

func createTestL1BlockChainWithConfig(t *testing.T, l1info info, stackConfig *node.Config) (info, *ethclient.Client, *eth.Ethereum, *node.Node) {
	if l1info == nil {
		l1info = NewL1TestInfo(t)
	}
	if stackConfig == nil {
		stackConfig = getTestStackConfig(t)
	}
	l1info.GenerateAccount("Faucet")

	chainConfig := params.ArbitrumDevTestChainConfig()
	chainConfig.ArbitrumChainParams = params.ArbitrumChainParams{}

	stack, err := node.New(stackConfig)
	Require(t, err)

	nodeConf := ethconfig.Defaults
	nodeConf.NetworkId = chainConfig.ChainID.Uint64()
	l1Genesis := core.DeveloperGenesisBlock(0, 15_000_000, l1info.GetAddress("Faucet"))
	infoGenesis := l1info.GetGenesisAlloc()
	for acct, info := range infoGenesis {
		l1Genesis.Alloc[acct] = info
	}
	l1Genesis.BaseFee = big.NewInt(50 * params.GWei)
	nodeConf.Genesis = l1Genesis
	nodeConf.Miner.Etherbase = l1info.GetAddress("Faucet")

	l1backend, err := eth.New(stack, &nodeConf)
	Require(t, err)
	tempKeyStore := keystore.NewPlaintextKeyStore(t.TempDir())
	faucetAccount, err := tempKeyStore.ImportECDSA(l1info.Accounts["Faucet"].PrivateKey, "passphrase")
	Require(t, err)
	Require(t, tempKeyStore.Unlock(faucetAccount, "passphrase"))
	l1backend.AccountManager().AddBackend(tempKeyStore)
	l1backend.SetEtherbase(l1info.GetAddress("Faucet"))

	stack.RegisterLifecycle(&lifecycle{stop: func() error {
		l1backend.StopMining()
		return nil
	}})

	stack.RegisterAPIs([]rpc.API{{
		Namespace: "eth",
		Service:   filters.NewFilterAPI(filters.NewFilterSystem(l1backend.APIBackend, filters.Config{}), false),
	}})

	Require(t, stack.Start())
	Require(t, l1backend.StartMining(1))

	rpcClient, err := stack.Attach()
	Require(t, err)

	l1Client := ethclient.NewClient(rpcClient)

	return l1info, l1Client, l1backend, stack
}

func DeployOnTestL1(
	t *testing.T, ctx context.Context, l1info info, l1client client, chainId *big.Int,
) *arbnode.RollupAddresses {
	l1info.GenerateAccount("RollupOwner")
	l1info.GenerateAccount("Sequencer")
	l1info.GenerateAccount("User")

	SendWaitTestTransactions(t, ctx, l1client, []*types.Transaction{
		l1info.PrepareTx("Faucet", "RollupOwner", 30000, big.NewInt(9223372036854775807), nil),
		l1info.PrepareTx("Faucet", "Sequencer", 30000, big.NewInt(9223372036854775807), nil),
		l1info.PrepareTx("Faucet", "User", 30000, big.NewInt(9223372036854775807), nil)})

	l1TransactionOpts := l1info.GetDefaultTransactOpts("RollupOwner", ctx)
	locator, err := server_common.NewMachineLocator("")
	Require(t, err)
	config := arbnode.GenerateRollupConfig(false, locator.LatestWasmModuleRoot(), l1info.GetAddress("RollupOwner"), chainId, common.Address{})
	addresses, err := arbnode.DeployOnL1(
		ctx,
		l1client,
		&l1TransactionOpts,
		l1info.GetAddress("Sequencer"),
		0,
		func() *headerreader.Config { return &headerreader.TestConfig },
		config,
	)
	Require(t, err)
	l1info.SetContract("Bridge", addresses.Bridge)
	l1info.SetContract("SequencerInbox", addresses.SequencerInbox)
	l1info.SetContract("Inbox", addresses.Inbox)
	return addresses
}

func createL2BlockChain(
	t *testing.T, l2info *BlockchainTestInfo, dataDir string, chainConfig *params.ChainConfig,
) (*BlockchainTestInfo, *node.Node, ethdb.Database, ethdb.Database, *core.BlockChain) {
	return createL2BlockChainWithStackConfig(t, l2info, dataDir, chainConfig, nil)
}

func createL2BlockChainWithStackConfig(
	t *testing.T, l2info *BlockchainTestInfo, dataDir string, chainConfig *params.ChainConfig, stackConfig *node.Config,
) (*BlockchainTestInfo, *node.Node, ethdb.Database, ethdb.Database, *core.BlockChain) {
	if l2info == nil {
		l2info = NewArbTestInfo(t, chainConfig.ChainID)
	}
<<<<<<< HEAD
	stack, err := createDefaultStackForTest(dataDir)
	Require(t, err)
=======
	var stack *node.Node
	var err error
	if stackConfig == nil {
		stack, err = arbnode.CreateDefaultStackForTest(dataDir)
		Require(t, err)
	} else {
		stack, err = node.New(stackConfig)
		Require(t, err)
	}

>>>>>>> 2436da3f
	chainDb, err := stack.OpenDatabase("chaindb", 0, 0, "", false)
	Require(t, err)
	arbDb, err := stack.OpenDatabase("arbdb", 0, 0, "", false)
	Require(t, err)

	initReader := statetransfer.NewMemoryInitDataReader(&l2info.ArbInitData)
	blockchain, err := arbnode.WriteOrTestBlockChain(chainDb, nil, initReader, chainConfig, arbnode.ConfigDefaultL2Test(), 0)
	Require(t, err)

	return l2info, stack, chainDb, arbDb, blockchain
}

func ClientForStack(t *testing.T, backend *node.Node) *ethclient.Client {
	rpcClient, err := backend.Attach()
	Require(t, err)
	return ethclient.NewClient(rpcClient)
}

// Create and deploy L1 and arbnode for L2
func createTestNodeOnL1(
	t *testing.T,
	ctx context.Context,
	isSequencer bool,
) (
	l2info info, node *arbnode.Node, l2client *ethclient.Client, l1info info,
	l1backend *eth.Ethereum, l1client *ethclient.Client, l1stack *node.Node,
) {
	return createTestNodeOnL1WithConfig(t, ctx, isSequencer, nil, nil, nil)
}

func createTestNodeOnL1WithConfig(
	t *testing.T,
	ctx context.Context,
	isSequencer bool,
	nodeConfig *arbnode.Config,
	chainConfig *params.ChainConfig,
	stackConfig *node.Config,
) (
	l2info info, currentNode *arbnode.Node, l2client *ethclient.Client, l1info info,
	l1backend *eth.Ethereum, l1client *ethclient.Client, l1stack *node.Node,
) {
	l2info, currentNode, l2client, _, l1info, l1backend, l1client, l1stack = createTestNodeOnL1WithConfigImpl(t, ctx, isSequencer, nodeConfig, chainConfig, stackConfig)
	return
}

func createTestNodeOnL1WithConfigImpl(
	t *testing.T,
	ctx context.Context,
	isSequencer bool,
	nodeConfig *arbnode.Config,
	chainConfig *params.ChainConfig,
	stackConfig *node.Config,
) (
	l2info info, currentNode *arbnode.Node, l2client *ethclient.Client, l2stack *node.Node,
	l1info info, l1backend *eth.Ethereum, l1client *ethclient.Client, l1stack *node.Node,
) {
	if nodeConfig == nil {
		nodeConfig = arbnode.ConfigDefaultL1Test()
	}
	if chainConfig == nil {
		chainConfig = params.ArbitrumDevTestChainConfig()
	}
	fatalErrChan := make(chan error, 10)
	l1info, l1client, l1backend, l1stack = createTestL1BlockChain(t, nil)
	var l2chainDb ethdb.Database
	var l2arbDb ethdb.Database
	var l2blockchain *core.BlockChain
	l2info, l2stack, l2chainDb, l2arbDb, l2blockchain = createL2BlockChainWithStackConfig(t, nil, "", chainConfig, stackConfig)
	addresses := DeployOnTestL1(t, ctx, l1info, l1client, chainConfig.ChainID)
	var sequencerTxOptsPtr *bind.TransactOpts
	var dataSigner signature.DataSignerFunc
	if isSequencer {
		sequencerTxOpts := l1info.GetDefaultTransactOpts("Sequencer", ctx)
		sequencerTxOptsPtr = &sequencerTxOpts
		dataSigner = signature.DataSignerFromPrivateKey(l1info.GetInfoWithPrivKey("Sequencer").PrivateKey)
	}

	if !isSequencer {
		nodeConfig.BatchPoster.Enable = false
		nodeConfig.Sequencer.Enable = false
		nodeConfig.DelayedSequencer.Enable = false
	}

	AddDefaultValNode(t, ctx, nodeConfig, true)

	var err error
	currentNode, err = arbnode.CreateNode(
		ctx, l2stack, l2chainDb, l2arbDb, nodeConfig, l2blockchain, l1client,
		addresses, sequencerTxOptsPtr, dataSigner, fatalErrChan,
	)
	Require(t, err)

	Require(t, currentNode.Start(ctx))

	l2client = ClientForStack(t, l2stack)

	StartWatchChanErr(t, ctx, fatalErrChan, currentNode)

	return
}

// L2 -Only. Enough for tests that needs no interface to L1
// Requires precompiles.AllowDebugPrecompiles = true
func CreateTestL2(t *testing.T, ctx context.Context) (*BlockchainTestInfo, *arbnode.Node, *ethclient.Client) {
	return CreateTestL2WithConfig(t, ctx, nil, arbnode.ConfigDefaultL2Test(), true)
}

func CreateTestL2WithConfig(
	t *testing.T, ctx context.Context, l2Info *BlockchainTestInfo, nodeConfig *arbnode.Config, takeOwnership bool,
) (*BlockchainTestInfo, *arbnode.Node, *ethclient.Client) {
	feedErrChan := make(chan error, 10)

	AddDefaultValNode(t, ctx, nodeConfig, true)

	l2info, stack, chainDb, arbDb, blockchain := createL2BlockChain(t, l2Info, "", params.ArbitrumDevTestChainConfig())
	currentNode, err := arbnode.CreateNode(ctx, stack, chainDb, arbDb, nodeConfig, blockchain, nil, nil, nil, nil, feedErrChan)
	Require(t, err)

	// Give the node an init message
	err = currentNode.TxStreamer.AddFakeInitMessage()
	Require(t, err)

	Require(t, currentNode.Start(ctx))
	client := ClientForStack(t, stack)

	if takeOwnership {
		debugAuth := l2info.GetDefaultTransactOpts("Owner", ctx)

		// make auth a chain owner
		arbdebug, err := precompilesgen.NewArbDebug(common.HexToAddress("0xff"), client)
		Require(t, err, "failed to deploy ArbDebug")

		tx, err := arbdebug.BecomeChainOwner(&debugAuth)
		Require(t, err, "failed to deploy ArbDebug")

		_, err = EnsureTxSucceeded(ctx, client, tx)
		Require(t, err)
	}

	StartWatchChanErr(t, ctx, feedErrChan, currentNode)

	return l2info, currentNode, client
}

func StartWatchChanErr(t *testing.T, ctx context.Context, feedErrChan chan error, node *arbnode.Node) {
	go func() {
		select {
		case <-ctx.Done():
			return
		case err := <-feedErrChan:
			t.Errorf("error occurred: %v", err)
			if node != nil {
				node.StopAndWait()
			}
		}
	}()
}

func Require(t *testing.T, err error, text ...interface{}) {
	t.Helper()
	testhelpers.RequireImpl(t, err, text...)
}

func Fail(t *testing.T, printables ...interface{}) {
	t.Helper()
	testhelpers.FailImpl(t, printables...)
}

func Create2ndNode(
	t *testing.T,
	ctx context.Context,
	first *arbnode.Node,
	l1stack *node.Node,
	l1info *BlockchainTestInfo,
	l2InitData *statetransfer.ArbosInitializationInfo,
	dasConfig *das.DataAvailabilityConfig,
) (*ethclient.Client, *arbnode.Node) {
	nodeConf := arbnode.ConfigDefaultL1NonSequencerTest()
	if dasConfig == nil {
		nodeConf.DataAvailability.Enable = false
	} else {
		nodeConf.DataAvailability = *dasConfig
	}
	return Create2ndNodeWithConfig(t, ctx, first, l1stack, l1info, l2InitData, nodeConf, nil)
}

func Create2ndNodeWithConfig(
	t *testing.T,
	ctx context.Context,
	first *arbnode.Node,
	l1stack *node.Node,
	l1info *BlockchainTestInfo,
	l2InitData *statetransfer.ArbosInitializationInfo,
	nodeConfig *arbnode.Config,
	stackConfig *node.Config,
) (*ethclient.Client, *arbnode.Node) {
	feedErrChan := make(chan error, 10)
	l1rpcClient, err := l1stack.Attach()
	if err != nil {
		Fail(t, err)
	}
	l1client := ethclient.NewClient(l1rpcClient)
<<<<<<< HEAD
	l2stack, err := createDefaultStackForTest("")
=======

	if stackConfig == nil {
		stackConfig = getTestStackConfig(t)
	}
	l2stack, err := node.New(stackConfig)
>>>>>>> 2436da3f
	Require(t, err)

	l2chainDb, err := l2stack.OpenDatabase("chaindb", 0, 0, "", false)
	Require(t, err)
	l2arbDb, err := l2stack.OpenDatabase("arbdb", 0, 0, "", false)
	Require(t, err)
	initReader := statetransfer.NewMemoryInitDataReader(l2InitData)

	dataSigner := signature.DataSignerFromPrivateKey(l1info.GetInfoWithPrivKey("Sequencer").PrivateKey)
	txOpts := l1info.GetDefaultTransactOpts("Sequencer", ctx)

	l2blockchain, err := arbnode.WriteOrTestBlockChain(l2chainDb, nil, initReader, first.ArbInterface.BlockChain().Config(), arbnode.ConfigDefaultL2Test(), 0)
	Require(t, err)

	AddDefaultValNode(t, ctx, nodeConfig, true)

	currentNode, err := arbnode.CreateNode(ctx, l2stack, l2chainDb, l2arbDb, nodeConfig, l2blockchain, l1client, first.DeployInfo, &txOpts, dataSigner, feedErrChan)
	Require(t, err)

	err = currentNode.Start(ctx)
	Require(t, err)
	l2client := ClientForStack(t, l2stack)

	StartWatchChanErr(t, ctx, feedErrChan, currentNode)

	return l2client, currentNode
}

func GetBalance(t *testing.T, ctx context.Context, client *ethclient.Client, account common.Address) *big.Int {
	t.Helper()
	balance, err := client.BalanceAt(ctx, account, nil)
	Require(t, err, "could not get balance")
	return balance
}

func requireClose(t *testing.T, s *node.Node, text ...interface{}) {
	t.Helper()
	Require(t, s.Close(), text...)
}

func authorizeDASKeyset(
	t *testing.T,
	ctx context.Context,
	dasSignerKey *blsSignatures.PublicKey,
	l1info info,
	l1client arbutil.L1Interface,
) {
	if dasSignerKey == nil {
		return
	}
	keyset := &arbstate.DataAvailabilityKeyset{
		AssumedHonest: 1,
		PubKeys:       []blsSignatures.PublicKey{*dasSignerKey},
	}
	wr := bytes.NewBuffer([]byte{})
	err := keyset.Serialize(wr)
	Require(t, err, "unable to serialize DAS keyset")
	keysetBytes := wr.Bytes()
	sequencerInbox, err := bridgegen.NewSequencerInbox(l1info.Accounts["SequencerInbox"].Address, l1client)
	Require(t, err, "unable to create sequencer inbox")
	trOps := l1info.GetDefaultTransactOpts("RollupOwner", ctx)
	tx, err := sequencerInbox.SetValidKeyset(&trOps, keysetBytes)
	Require(t, err, "unable to set valid keyset")
	_, err = EnsureTxSucceeded(ctx, l1client, tx)
	Require(t, err, "unable to ensure transaction success for setting valid keyset")
}

func setupConfigWithDAS(
	t *testing.T, ctx context.Context, dasModeString string,
) (*params.ChainConfig, *arbnode.Config, *das.LifecycleManager, string, *blsSignatures.PublicKey) {
	l1NodeConfigA := arbnode.ConfigDefaultL1Test()
	chainConfig := params.ArbitrumDevTestChainConfig()
	var dbPath string
	var err error

	enableFileStorage, enableDbStorage, enableDas := false, false, true
	switch dasModeString {
	case "db":
		enableDbStorage = true
		chainConfig = params.ArbitrumDevTestDASChainConfig()
	case "files":
		enableFileStorage = true
		chainConfig = params.ArbitrumDevTestDASChainConfig()
	case "onchain":
		enableDas = false
	default:
		Fail(t, "unknown storage type")
	}
	dbPath = t.TempDir()
	dasSignerKey, _, err := das.GenerateAndStoreKeys(dbPath)
	Require(t, err)

	dasConfig := &das.DataAvailabilityConfig{
		Enable: enableDas,
		KeyConfig: das.KeyConfig{
			KeyDir: dbPath,
		},
		LocalFileStorageConfig: das.LocalFileStorageConfig{
			Enable:  enableFileStorage,
			DataDir: dbPath,
		},
		LocalDBStorageConfig: das.LocalDBStorageConfig{
			Enable:  enableDbStorage,
			DataDir: dbPath,
		},
		RequestTimeout:           5 * time.Second,
		L1NodeURL:                "none",
		SequencerInboxAddress:    "none",
		PanicOnError:             true,
		DisableSignatureChecking: true,
	}

	l1NodeConfigA.DataAvailability = das.DefaultDataAvailabilityConfig
	var lifecycleManager *das.LifecycleManager
	var daReader das.DataAvailabilityServiceReader
	var daWriter das.DataAvailabilityServiceWriter
	var daHealthChecker das.DataAvailabilityServiceHealthChecker
	if dasModeString != "onchain" {
		daReader, daWriter, daHealthChecker, lifecycleManager, err = das.CreateDAComponentsForDaserver(ctx, dasConfig, nil, nil)

		Require(t, err)
		rpcLis, err := net.Listen("tcp", "localhost:0")
		Require(t, err)
		restLis, err := net.Listen("tcp", "localhost:0")
		Require(t, err)
		_, err = das.StartDASRPCServerOnListener(ctx, rpcLis, genericconf.HTTPServerTimeoutConfigDefault, daReader, daWriter, daHealthChecker)
		Require(t, err)
		_, err = das.NewRestfulDasServerOnListener(restLis, genericconf.HTTPServerTimeoutConfigDefault, daReader, daHealthChecker)
		Require(t, err)

		beConfigA := das.BackendConfig{
			URL:                 "http://" + rpcLis.Addr().String(),
			PubKeyBase64Encoded: blsPubToBase64(dasSignerKey),
			SignerMask:          1,
		}
		l1NodeConfigA.DataAvailability.AggregatorConfig = aggConfigForBackend(t, beConfigA)
		l1NodeConfigA.DataAvailability.Enable = true
		l1NodeConfigA.DataAvailability.RestfulClientAggregatorConfig = das.DefaultRestfulClientAggregatorConfig
		l1NodeConfigA.DataAvailability.RestfulClientAggregatorConfig.Enable = true
		l1NodeConfigA.DataAvailability.RestfulClientAggregatorConfig.Urls = []string{"http://" + restLis.Addr().String()}
		l1NodeConfigA.DataAvailability.L1NodeURL = "none"
	}

	return chainConfig, l1NodeConfigA, lifecycleManager, dbPath, dasSignerKey
}

func getDeadlineTimeout(t *testing.T, defaultTimeout time.Duration) time.Duration {
	testDeadLine, deadlineExist := t.Deadline()
	var timeout time.Duration
	if deadlineExist {
		timeout = time.Until(testDeadLine) - (time.Second * 10)
		if timeout > time.Second*10 {
			timeout = timeout - (time.Second * 10)
		}
	} else {
		timeout = defaultTimeout
	}

	return timeout
}

func deploySimple(
	t *testing.T, ctx context.Context, auth bind.TransactOpts, client *ethclient.Client,
) (common.Address, *mocksgen.Simple) {
	addr, tx, simple, err := mocksgen.DeploySimple(&auth, client)
	Require(t, err, "could not deploy Simple.sol contract")
	_, err = EnsureTxSucceeded(ctx, client, tx)
	Require(t, err)
	return addr, simple
}<|MERGE_RESOLUTION|>--- conflicted
+++ resolved
@@ -372,21 +372,16 @@
 	if l2info == nil {
 		l2info = NewArbTestInfo(t, chainConfig.ChainID)
 	}
-<<<<<<< HEAD
-	stack, err := createDefaultStackForTest(dataDir)
-	Require(t, err)
-=======
 	var stack *node.Node
 	var err error
 	if stackConfig == nil {
-		stack, err = arbnode.CreateDefaultStackForTest(dataDir)
+		stack, err = createDefaultStackForTest(dataDir)
 		Require(t, err)
 	} else {
 		stack, err = node.New(stackConfig)
 		Require(t, err)
 	}
 
->>>>>>> 2436da3f
 	chainDb, err := stack.OpenDatabase("chaindb", 0, 0, "", false)
 	Require(t, err)
 	arbDb, err := stack.OpenDatabase("arbdb", 0, 0, "", false)
@@ -589,15 +584,11 @@
 		Fail(t, err)
 	}
 	l1client := ethclient.NewClient(l1rpcClient)
-<<<<<<< HEAD
-	l2stack, err := createDefaultStackForTest("")
-=======
 
 	if stackConfig == nil {
 		stackConfig = getTestStackConfig(t)
 	}
 	l2stack, err := node.New(stackConfig)
->>>>>>> 2436da3f
 	Require(t, err)
 
 	l2chainDb, err := l2stack.OpenDatabase("chaindb", 0, 0, "", false)
