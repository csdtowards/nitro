// Copyright 2021-2022, Offchain Labs, Inc.
// For license information, see https://github.com/nitro/blob/master/LICENSE

package arbtest

import (
	"bytes"
	"context"
	"encoding/hex"
	"encoding/json"
	"fmt"
	"math/big"
	"net"
	"os"
	"strconv"
	"testing"
	"time"

	"github.com/offchainlabs/nitro/arbnode/execution"
	"github.com/offchainlabs/nitro/arbos/arbostypes"
	"github.com/offchainlabs/nitro/arbos/util"
	"github.com/offchainlabs/nitro/arbstate"
	"github.com/offchainlabs/nitro/blsSignatures"
	"github.com/offchainlabs/nitro/cmd/chaininfo"
	"github.com/offchainlabs/nitro/cmd/genericconf"
	"github.com/offchainlabs/nitro/das"
	"github.com/offchainlabs/nitro/util/arbmath"
	"github.com/offchainlabs/nitro/util/headerreader"
	"github.com/offchainlabs/nitro/util/signature"
	"github.com/offchainlabs/nitro/validator/server_api"
	"github.com/offchainlabs/nitro/validator/server_common"
	"github.com/offchainlabs/nitro/validator/valnode"

	"github.com/ethereum/go-ethereum/accounts/abi/bind"
	"github.com/ethereum/go-ethereum/accounts/keystore"
	"github.com/ethereum/go-ethereum/common"
	"github.com/ethereum/go-ethereum/core"
	"github.com/ethereum/go-ethereum/core/types"
	"github.com/ethereum/go-ethereum/eth"
	"github.com/ethereum/go-ethereum/eth/ethconfig"
	"github.com/ethereum/go-ethereum/eth/filters"
	"github.com/ethereum/go-ethereum/ethclient"
	"github.com/ethereum/go-ethereum/ethdb"
	"github.com/ethereum/go-ethereum/log"
	"github.com/ethereum/go-ethereum/node"
	"github.com/ethereum/go-ethereum/params"
	"github.com/ethereum/go-ethereum/rpc"

	"github.com/offchainlabs/nitro/arbnode"
	"github.com/offchainlabs/nitro/arbos"
	"github.com/offchainlabs/nitro/arbutil"
	_ "github.com/offchainlabs/nitro/nodeInterface"
	"github.com/offchainlabs/nitro/solgen/go/bridgegen"
	"github.com/offchainlabs/nitro/solgen/go/mocksgen"
	"github.com/offchainlabs/nitro/solgen/go/precompilesgen"
	"github.com/offchainlabs/nitro/statetransfer"
	"github.com/offchainlabs/nitro/util/testhelpers"
)

type info = *BlockchainTestInfo
type client = arbutil.L1Interface

type NodeBuilder struct {
	// Nodebuilder configuration
	ctx           context.Context
	chainConfig   *params.ChainConfig
	cacheConfig   *core.CacheConfig
	nodeConfig    *arbnode.Config
	l1StackConfig *node.Config
	l2StackConfig *node.Config
	isSequencer   bool

	// L1 Nodebuilder fields
	L1Info    info
	L1Client  *ethclient.Client
	L1Backend *eth.Ethereum
	L1Stack   *node.Node

	// L2 Nodebuilder fields
	L2Info       info
	L2Client     *ethclient.Client
	L2Backend    *eth.Ethereum
	L2Node       *arbnode.Node
	L2Stack      *node.Node
	L2ChainDB    ethdb.Database
	L2NodeDB     ethdb.Database
	L2Blockchain *core.BlockChain
}

func NewNodeBuilder(ctx context.Context) *NodeBuilder {
	return &NodeBuilder{ctx: ctx}
}

func (b *NodeBuilder) SetChainConfig(c *params.ChainConfig) *NodeBuilder {
	b.chainConfig = c
	return b
}

func (b *NodeBuilder) SetNodeConfig(c *arbnode.Config) *NodeBuilder {
	b.nodeConfig = c
	return b
}

func (b *NodeBuilder) SetCacheConfig(c *core.CacheConfig) *NodeBuilder {
	b.cacheConfig = c
	return b
}

func (b *NodeBuilder) SetL1StackConfig(c *node.Config) *NodeBuilder {
	b.l1StackConfig = c
	return b
}

func (b *NodeBuilder) SetL2StackConfig(c *node.Config) *NodeBuilder {
	b.l2StackConfig = c
	return b
}

func (b *NodeBuilder) SetL1Info(l1Info info) *NodeBuilder {
	b.L1Info = l1Info
	return b
}

func (b *NodeBuilder) SetL2Info(l2Info info) *NodeBuilder {
	b.L2Info = l2Info
	return b
}

func (b *NodeBuilder) SetIsSequencer(v bool) *NodeBuilder {
	b.isSequencer = v
	return b
}

func (b *NodeBuilder) CreateTestNodeOnL1AndL2(t *testing.T) *NodeBuilder {
	b.L2Info, b.L2Node, b.L2Client, b.L2Stack, b.L1Info, b.L1Backend, b.L1Client, b.L1Stack =
		createTestNodeOnL1AndL2Impl(t, b.ctx, b.isSequencer, b.nodeConfig, b.chainConfig, b.l2StackConfig, b.cacheConfig, b.L2Info)
	return b
}

func (b *NodeBuilder) CreateTestNodeOnL2Only(t *testing.T, takeOwnership bool) *NodeBuilder {
	b.L2Info, b.L2Node, b.L2Client = createTestNodeOnL2OnlyImpl(t, b.ctx, b.L2Info, b.nodeConfig, takeOwnership)
	return b
}

func (b *NodeBuilder) SendSignedTxViaL1(t *testing.T, transaction *types.Transaction) *types.Receipt {
	return sendSignedTxViaL1Impl(t, b.ctx, b.L1Info, b.L1Client, b.L2Client, transaction)
}

func (b *NodeBuilder) SendUnsignedTxViaL1(t *testing.T, transaction *types.Transaction) *types.Receipt {
	return sendUnsignedTxViaL1Impl(t, b.ctx, b.L1Info, b.L1Client, b.L2Client, transaction)
}

func (b *NodeBuilder) BridgeBalance(t *testing.T, account string, amount *big.Int) (*types.Transaction, *types.Receipt) {
	return bridgeBalanceImpl(t, account, amount, b.L1Info, b.L2Info, b.L1Client, b.L2Client, b.ctx)
}

func (b *NodeBuilder) TransferBalanceViaL2(t *testing.T, from string, to string, amount *big.Int) (*types.Transaction, *types.Receipt) {
	return transferBalanceToImpl(t, from, b.L2Info.GetAddress(to), amount, b.L2Info, b.L2Client, b.ctx)
}

func (b *NodeBuilder) TransferBalanceViaL1(t *testing.T, from string, to string, amount *big.Int) (*types.Transaction, *types.Receipt) {
	return transferBalanceToImpl(t, from, b.L1Info.GetAddress(to), amount, b.L1Info, b.L1Client, b.ctx)
}

func (b *NodeBuilder) TransferBalanceToViaL2(t *testing.T, from string, to common.Address, amount *big.Int) (*types.Transaction, *types.Receipt) {
	return transferBalanceToImpl(t, from, to, amount, b.L2Info, b.L2Client, b.ctx)
}

func (b *NodeBuilder) TransferBalanceToViaL1(t *testing.T, from string, to common.Address, amount *big.Int) (*types.Transaction, *types.Receipt) {
	return transferBalanceToImpl(t, from, to, amount, b.L1Info, b.L1Client, b.ctx)
}

func (b *NodeBuilder) GetBaseFeeAtViaL2(t *testing.T, blockNum *big.Int) *big.Int {
	return getBaseFeeAtImpl(t, b.L2Client, b.ctx, blockNum)
}

func (b *NodeBuilder) GetBaseFeeAtViaL1(t *testing.T, blockNum *big.Int) *big.Int {
	return getBaseFeeAtImpl(t, b.L1Client, b.ctx, blockNum)
}

func (b *NodeBuilder) DeploySimple(t *testing.T, auth bind.TransactOpts) (common.Address, *mocksgen.Simple) {
	return deploySimpleImpl(t, b.ctx, auth, b.L2Client)
}

func SendWaitTestTransactions(t *testing.T, ctx context.Context, client client, txs []*types.Transaction) {
	t.Helper()
	for _, tx := range txs {
		Require(t, client.SendTransaction(ctx, tx))
	}
	for _, tx := range txs {
		_, err := EnsureTxSucceeded(ctx, client, tx)
		Require(t, err)
	}
}

func transferBalanceToImpl(
	t *testing.T, from string, to common.Address, amount *big.Int, l2info info, client client, ctx context.Context,
) (*types.Transaction, *types.Receipt) {
	t.Helper()
	tx := l2info.PrepareTxTo(from, &to, l2info.TransferGas, amount, nil)
	err := client.SendTransaction(ctx, tx)
	Require(t, err)
	res, err := EnsureTxSucceeded(ctx, client, tx)
	Require(t, err)
	return tx, res
}

// if l2client is not nil - will wait until balance appears in l2
func bridgeBalanceImpl(
	t *testing.T, account string, amount *big.Int, l1info info, l2info info, l1client client, l2client client, ctx context.Context,
) (*types.Transaction, *types.Receipt) {
	t.Helper()

	// setup or validate the same account on l2info
	l1acct := l1info.GetInfoWithPrivKey(account)
	if l2info.Accounts[account] == nil {
		l2info.SetFullAccountInfo(account, &AccountInfo{
			Address:    l1acct.Address,
			PrivateKey: l1acct.PrivateKey,
			Nonce:      0,
		})
	} else {
		l2acct := l2info.GetInfoWithPrivKey(account)
		if l2acct.PrivateKey.X.Cmp(l1acct.PrivateKey.X) != 0 ||
			l2acct.PrivateKey.Y.Cmp(l1acct.PrivateKey.Y) != 0 {
			Fatal(t, "l2 account already exists and not compatible to l1")
		}
	}

	// check previous balance
	var l2Balance *big.Int
	var err error
	if l2client != nil {
		l2Balance, err = l2client.BalanceAt(ctx, l2info.GetAddress("Faucet"), nil)
		Require(t, err)
	}

	// send transaction
	data, err := hex.DecodeString("0f4d14e9000000000000000000000000000000000000000000000000000082f79cd90000")
	Require(t, err)
	tx := l1info.PrepareTx(account, "Inbox", l1info.TransferGas*100, amount, data)
	err = l1client.SendTransaction(ctx, tx)
	Require(t, err)
	res, err := EnsureTxSucceeded(ctx, l1client, tx)
	Require(t, err)

	// wait for balance to appear in l2
	if l2client != nil {
		l2Balance.Add(l2Balance, amount)
		for i := 0; true; i++ {
			balance, err := l2client.BalanceAt(ctx, l2info.GetAddress("Faucet"), nil)
			Require(t, err)
			if balance.Cmp(l2Balance) >= 0 {
				break
			}
			transferBalanceToImpl(t, "Faucet", l1info.GetAddress("User"), big.NewInt(1), l1info, l1client, ctx)
			if i > 20 {
				Fatal(t, "bridging failed")
			}
			<-time.After(time.Millisecond * 100)
		}
	}

	return tx, res
}

func sendSignedTxViaL1Impl(
	t *testing.T,
	ctx context.Context,
	l1info *BlockchainTestInfo,
	l1client arbutil.L1Interface,
	l2client arbutil.L1Interface,
	delayedTx *types.Transaction,
) *types.Receipt {
	delayedInboxContract, err := bridgegen.NewInbox(l1info.GetAddress("Inbox"), l1client)
	Require(t, err)
	usertxopts := l1info.GetDefaultTransactOpts("User", ctx)

	txbytes, err := delayedTx.MarshalBinary()
	Require(t, err)
	txwrapped := append([]byte{arbos.L2MessageKind_SignedTx}, txbytes...)
	l1tx, err := delayedInboxContract.SendL2Message(&usertxopts, txwrapped)
	Require(t, err)
	_, err = EnsureTxSucceeded(ctx, l1client, l1tx)
	Require(t, err)

	// sending l1 messages creates l1 blocks.. make enough to get that delayed inbox message in
	for i := 0; i < 30; i++ {
		SendWaitTestTransactions(t, ctx, l1client, []*types.Transaction{
			l1info.PrepareTx("Faucet", "Faucet", 30000, big.NewInt(1e12), nil),
		})
	}
	receipt, err := EnsureTxSucceeded(ctx, l2client, delayedTx)
	Require(t, err)
	return receipt
}

func sendUnsignedTxViaL1Impl(
	t *testing.T,
	ctx context.Context,
	l1info *BlockchainTestInfo,
	l1client arbutil.L1Interface,
	l2client arbutil.L1Interface,
	templateTx *types.Transaction,
) *types.Receipt {
	delayedInboxContract, err := bridgegen.NewInbox(l1info.GetAddress("Inbox"), l1client)
	Require(t, err)

	usertxopts := l1info.GetDefaultTransactOpts("User", ctx)
	remapped := util.RemapL1Address(usertxopts.From)
	nonce, err := l2client.NonceAt(ctx, remapped, nil)
	Require(t, err)

	unsignedTx := types.NewTx(&types.ArbitrumUnsignedTx{
		ChainId:   templateTx.ChainId(),
		From:      remapped,
		Nonce:     nonce,
		GasFeeCap: templateTx.GasFeeCap(),
		Gas:       templateTx.Gas(),
		To:        templateTx.To(),
		Value:     templateTx.Value(),
		Data:      templateTx.Data(),
	})

	l1tx, err := delayedInboxContract.SendUnsignedTransaction(
		&usertxopts,
		arbmath.UintToBig(unsignedTx.Gas()),
		unsignedTx.GasFeeCap(),
		arbmath.UintToBig(unsignedTx.Nonce()),
		*unsignedTx.To(),
		unsignedTx.Value(),
		unsignedTx.Data(),
	)
	Require(t, err)
	_, err = EnsureTxSucceeded(ctx, l1client, l1tx)
	Require(t, err)

	// sending l1 messages creates l1 blocks.. make enough to get that delayed inbox message in
	for i := 0; i < 30; i++ {
		SendWaitTestTransactions(t, ctx, l1client, []*types.Transaction{
			l1info.PrepareTx("Faucet", "Faucet", 30000, big.NewInt(1e12), nil),
		})
	}
	receipt, err := EnsureTxSucceeded(ctx, l2client, unsignedTx)
	Require(t, err)
	return receipt
}

func getBaseFeeAtImpl(t *testing.T, client client, ctx context.Context, blockNum *big.Int) *big.Int {
	header, err := client.HeaderByNumber(ctx, blockNum)
	Require(t, err)
	return header.BaseFee
}

type lifecycle struct {
	start func() error
	stop  func() error
}

func (l *lifecycle) Start() error {
	if l.start != nil {
		return l.start()
	}
	return nil
}

func (l *lifecycle) Stop() error {
	if l.start != nil {
		return l.stop()
	}
	return nil
}

type staticNodeConfigFetcher struct {
	config *arbnode.Config
}

func NewFetcherFromConfig(c *arbnode.Config) *staticNodeConfigFetcher {
	err := c.Validate()
	if err != nil {
		panic("invalid static config: " + err.Error())
	}
	return &staticNodeConfigFetcher{c}
}

func (c *staticNodeConfigFetcher) Get() *arbnode.Config {
	return c.config
}

func (c *staticNodeConfigFetcher) Start(context.Context) {}

func (c *staticNodeConfigFetcher) StopAndWait() {}

func (c *staticNodeConfigFetcher) Started() bool {
	return true
}

func createTestL1BlockChain(t *testing.T, l1info info) (info, *ethclient.Client, *eth.Ethereum, *node.Node) {
	return createTestL1BlockChainWithConfig(t, l1info, nil)
}

func stackConfigForTest(t *testing.T) *node.Config {
	stackConfig := node.DefaultConfig
	stackConfig.HTTPPort = 0
	stackConfig.WSPort = 0
	stackConfig.UseLightweightKDF = true
	stackConfig.P2P.ListenAddr = ""
	stackConfig.P2P.NoDial = true
	stackConfig.P2P.NoDiscovery = true
	stackConfig.P2P.NAT = nil
	stackConfig.DataDir = t.TempDir()
	return &stackConfig
}

func createDefaultStackForTest(dataDir string) (*node.Node, error) {
	stackConf := node.DefaultConfig
	var err error
	stackConf.DataDir = dataDir
	stackConf.HTTPHost = ""
	stackConf.HTTPModules = append(stackConf.HTTPModules, "eth")
	stackConf.P2P.NoDiscovery = true
	stackConf.P2P.ListenAddr = ""

	stack, err := node.New(&stackConf)
	if err != nil {
		return nil, fmt.Errorf("error creating protocol stack: %w", err)
	}
	return stack, nil
}

func createTestValidationNode(t *testing.T, ctx context.Context, config *valnode.Config) (*valnode.ValidationNode, *node.Node) {
	stackConf := node.DefaultConfig
	stackConf.HTTPPort = 0
	stackConf.DataDir = ""
	stackConf.WSHost = "127.0.0.1"
	stackConf.WSPort = 0
	stackConf.WSModules = []string{server_api.Namespace}
	stackConf.P2P.NoDiscovery = true
	stackConf.P2P.ListenAddr = ""

	valnode.EnsureValidationExposedViaAuthRPC(&stackConf)

	stack, err := node.New(&stackConf)
	Require(t, err)

	configFetcher := func() *valnode.Config { return config }
	valnode, err := valnode.CreateValidationNode(configFetcher, stack, nil)
	Require(t, err)

	err = stack.Start()
	Require(t, err)

	err = valnode.Start(ctx)
	Require(t, err)

	go func() {
		<-ctx.Done()
		stack.Close()
	}()

	return valnode, stack
}

type validated interface {
	Validate() error
}

func StaticFetcherFrom[T any](t *testing.T, config *T) func() *T {
	t.Helper()
	tCopy := *config
	asEmptyIf := interface{}(&tCopy)
	if asValidtedIf, ok := asEmptyIf.(validated); ok {
		err := asValidtedIf.Validate()
		if err != nil {
			Fatal(t, err)
		}
	}
	return func() *T { return &tCopy }
}

func configByValidationNode(t *testing.T, clientConfig *arbnode.Config, valStack *node.Node) {
	clientConfig.BlockValidator.ValidationServer.URL = valStack.WSEndpoint()
	clientConfig.BlockValidator.ValidationServer.JWTSecret = ""
}

func AddDefaultValNode(t *testing.T, ctx context.Context, nodeConfig *arbnode.Config, useJit bool) {
	if !nodeConfig.ValidatorRequired() {
		return
	}
	if nodeConfig.BlockValidator.ValidationServer.URL != "" {
		return
	}
	conf := valnode.TestValidationConfig
	conf.UseJit = useJit
	_, valStack := createTestValidationNode(t, ctx, &conf)
	configByValidationNode(t, nodeConfig, valStack)
}

func createTestL1BlockChainWithConfig(t *testing.T, l1info info, stackConfig *node.Config) (info, *ethclient.Client, *eth.Ethereum, *node.Node) {
	if l1info == nil {
		l1info = NewL1TestInfo(t)
	}
	if stackConfig == nil {
		stackConfig = stackConfigForTest(t)
	}
	l1info.GenerateAccount("Faucet")

	chainConfig := params.ArbitrumDevTestChainConfig()
	chainConfig.ArbitrumChainParams = params.ArbitrumChainParams{}

	stack, err := node.New(stackConfig)
	Require(t, err)

	nodeConf := ethconfig.Defaults
	nodeConf.NetworkId = chainConfig.ChainID.Uint64()
	l1Genesis := core.DeveloperGenesisBlock(0, 15_000_000, l1info.GetAddress("Faucet"))
	infoGenesis := l1info.GetGenesisAlloc()
	for acct, info := range infoGenesis {
		l1Genesis.Alloc[acct] = info
	}
	l1Genesis.BaseFee = big.NewInt(50 * params.GWei)
	nodeConf.Genesis = l1Genesis
	nodeConf.Miner.Etherbase = l1info.GetAddress("Faucet")

	l1backend, err := eth.New(stack, &nodeConf)
	Require(t, err)
	tempKeyStore := keystore.NewPlaintextKeyStore(t.TempDir())
	faucetAccount, err := tempKeyStore.ImportECDSA(l1info.Accounts["Faucet"].PrivateKey, "passphrase")
	Require(t, err)
	Require(t, tempKeyStore.Unlock(faucetAccount, "passphrase"))
	l1backend.AccountManager().AddBackend(tempKeyStore)
	l1backend.SetEtherbase(l1info.GetAddress("Faucet"))

	stack.RegisterLifecycle(&lifecycle{stop: func() error {
		l1backend.StopMining()
		return nil
	}})

	stack.RegisterAPIs([]rpc.API{{
		Namespace: "eth",
		Service:   filters.NewFilterAPI(filters.NewFilterSystem(l1backend.APIBackend, filters.Config{}), false),
	}})

	Require(t, stack.Start())
	Require(t, l1backend.StartMining())

	rpcClient, err := stack.Attach()
	Require(t, err)

	l1Client := ethclient.NewClient(rpcClient)

	return l1info, l1Client, l1backend, stack
}

func getInitMessage(ctx context.Context, t *testing.T, l1client client, addresses *chaininfo.RollupAddresses) *arbostypes.ParsedInitMessage {
	bridge, err := arbnode.NewDelayedBridge(l1client, addresses.Bridge, addresses.DeployedAt)
	Require(t, err)
	deployedAtBig := arbmath.UintToBig(addresses.DeployedAt)
	messages, err := bridge.LookupMessagesInRange(ctx, deployedAtBig, deployedAtBig, nil)
	Require(t, err)
	if len(messages) == 0 {
		Fatal(t, "No delayed messages found at rollup creation block")
	}
	initMessage, err := messages[0].Message.ParseInitMessage()
	Require(t, err, "Failed to parse rollup init message")

	return initMessage
}

func DeployOnTestL1(
	t *testing.T, ctx context.Context, l1info info, l1client client, chainConfig *params.ChainConfig,
) (*chaininfo.RollupAddresses, *arbostypes.ParsedInitMessage) {
	l1info.GenerateAccount("RollupOwner")
	l1info.GenerateAccount("Sequencer")
	l1info.GenerateAccount("User")

	SendWaitTestTransactions(t, ctx, l1client, []*types.Transaction{
		l1info.PrepareTx("Faucet", "RollupOwner", 30000, big.NewInt(9223372036854775807), nil),
		l1info.PrepareTx("Faucet", "Sequencer", 30000, big.NewInt(9223372036854775807), nil),
		l1info.PrepareTx("Faucet", "User", 30000, big.NewInt(9223372036854775807), nil)})

	l1TransactionOpts := l1info.GetDefaultTransactOpts("RollupOwner", ctx)
	locator, err := server_common.NewMachineLocator("")
	Require(t, err)
	serializedChainConfig, err := json.Marshal(chainConfig)
	Require(t, err)

	arbSys, _ := precompilesgen.NewArbSys(types.ArbSysAddress, l1client)
	l1Reader, err := headerreader.New(ctx, l1client, func() *headerreader.Config { return &headerreader.TestConfig }, arbSys)
	Require(t, err)
	l1Reader.Start(ctx)
	defer l1Reader.StopAndWait()

	addresses, err := arbnode.DeployOnL1(
		ctx,
		l1Reader,
		&l1TransactionOpts,
		l1info.GetAddress("Sequencer"),
		0,
		arbnode.GenerateRollupConfig(false, locator.LatestWasmModuleRoot(), l1info.GetAddress("RollupOwner"), chainConfig, serializedChainConfig, common.Address{}),
	)
	Require(t, err)
	l1info.SetContract("Bridge", addresses.Bridge)
	l1info.SetContract("SequencerInbox", addresses.SequencerInbox)
	l1info.SetContract("Inbox", addresses.Inbox)
	initMessage := getInitMessage(ctx, t, l1client, addresses)
	return addresses, initMessage
}

func createL2BlockChain(
	t *testing.T, l2info *BlockchainTestInfo, dataDir string, chainConfig *params.ChainConfig, cacheConfig *execution.CachingConfig,
) (*BlockchainTestInfo, *node.Node, ethdb.Database, ethdb.Database, *core.BlockChain) {
	return createL2BlockChainWithStackConfig(t, l2info, dataDir, chainConfig, nil, nil, cacheConfig)
}

func createL2BlockChainWithStackConfig(
	t *testing.T, l2info *BlockchainTestInfo, dataDir string, chainConfig *params.ChainConfig, initMessage *arbostypes.ParsedInitMessage, stackConfig *node.Config, cacheConfig *execution.CachingConfig,
) (*BlockchainTestInfo, *node.Node, ethdb.Database, ethdb.Database, *core.BlockChain) {
	if l2info == nil {
		l2info = NewArbTestInfo(t, chainConfig.ChainID)
	}
	var stack *node.Node
	var err error
	if stackConfig == nil {
		stack, err = createDefaultStackForTest(dataDir)
		Require(t, err)
	} else {
		stack, err = node.New(stackConfig)
		Require(t, err)
	}

	chainDb, err := stack.OpenDatabase("chaindb", 0, 0, "", false)
	Require(t, err)
	arbDb, err := stack.OpenDatabase("arbdb", 0, 0, "", false)
	Require(t, err)

	initReader := statetransfer.NewMemoryInitDataReader(&l2info.ArbInitData)
	if initMessage == nil {
		serializedChainConfig, err := json.Marshal(chainConfig)
		Require(t, err)
		initMessage = &arbostypes.ParsedInitMessage{
			ChainId:               chainConfig.ChainID,
			InitialL1BaseFee:      arbostypes.DefaultInitialL1BaseFee,
			ChainConfig:           chainConfig,
			SerializedChainConfig: serializedChainConfig,
		}
	}
	var coreCacheConfig *core.CacheConfig
	if cacheConfig != nil {
		coreCacheConfig = execution.DefaultCacheConfigFor(stack, cacheConfig)
	}
	blockchain, err := execution.WriteOrTestBlockChain(chainDb, coreCacheConfig, initReader, chainConfig, initMessage, arbnode.ConfigDefaultL2Test().TxLookupLimit, 0)
	Require(t, err)

	return l2info, stack, chainDb, arbDb, blockchain
}

func ClientForStack(t *testing.T, backend *node.Node) *ethclient.Client {
	rpcClient, err := backend.Attach()
	Require(t, err)
	return ethclient.NewClient(rpcClient)
}

// Create and deploy L1 and arbnode for L2
<<<<<<< HEAD
func createTestNodeOnL1AndL2Impl(
=======
func createTestNodeOnL1(
	t *testing.T,
	ctx context.Context,
	isSequencer bool,
) (
	l2info info, node *arbnode.Node, l2client *ethclient.Client, l1info info,
	l1backend *eth.Ethereum, l1client *ethclient.Client, l1stack *node.Node,
) {
	return createTestNodeOnL1WithConfig(t, ctx, isSequencer, nil, nil, nil)
}

func createTestNodeOnL1WithConfig(
	t *testing.T,
	ctx context.Context,
	isSequencer bool,
	nodeConfig *arbnode.Config,
	chainConfig *params.ChainConfig,
	stackConfig *node.Config,
) (
	l2info info, currentNode *arbnode.Node, l2client *ethclient.Client, l1info info,
	l1backend *eth.Ethereum, l1client *ethclient.Client, l1stack *node.Node,
) {
	l2info, currentNode, l2client, _, l1info, l1backend, l1client, l1stack = createTestNodeOnL1WithConfigImpl(t, ctx, isSequencer, nodeConfig, chainConfig, stackConfig, nil)
	return
}

func createTestNodeOnL1WithConfigImpl(
>>>>>>> a70b6ad1
	t *testing.T,
	ctx context.Context,
	isSequencer bool,
	nodeConfig *arbnode.Config,
	chainConfig *params.ChainConfig,
	stackConfig *node.Config,
	l2info_in info,
) (
	l2info info, currentNode *arbnode.Node, l2client *ethclient.Client, l2stack *node.Node,
	l1info info, l1backend *eth.Ethereum, l1client *ethclient.Client, l1stack *node.Node,
) {
	if nodeConfig == nil {
		nodeConfig = arbnode.ConfigDefaultL1Test()
	}
	if chainConfig == nil {
		chainConfig = params.ArbitrumDevTestChainConfig()
	}
	fatalErrChan := make(chan error, 10)
	l1info, l1client, l1backend, l1stack = createTestL1BlockChain(t, nil)
	var l2chainDb ethdb.Database
	var l2arbDb ethdb.Database
	var l2blockchain *core.BlockChain
	l2info = l2info_in
	if l2info == nil {
		l2info = NewArbTestInfo(t, chainConfig.ChainID)
	}
	addresses, initMessage := DeployOnTestL1(t, ctx, l1info, l1client, chainConfig)
	_, l2stack, l2chainDb, l2arbDb, l2blockchain = createL2BlockChainWithStackConfig(t, l2info, "", chainConfig, initMessage, stackConfig, &nodeConfig.Caching)
	var sequencerTxOptsPtr *bind.TransactOpts
	var dataSigner signature.DataSignerFunc
	if isSequencer {
		sequencerTxOpts := l1info.GetDefaultTransactOpts("Sequencer", ctx)
		sequencerTxOptsPtr = &sequencerTxOpts
		dataSigner = signature.DataSignerFromPrivateKey(l1info.GetInfoWithPrivKey("Sequencer").PrivateKey)
	}

	if !isSequencer {
		nodeConfig.BatchPoster.Enable = false
		nodeConfig.Sequencer.Enable = false
		nodeConfig.DelayedSequencer.Enable = false
	}

	AddDefaultValNode(t, ctx, nodeConfig, true)

	var err error
	currentNode, err = arbnode.CreateNode(
		ctx, l2stack, l2chainDb, l2arbDb, NewFetcherFromConfig(nodeConfig), l2blockchain, l1client,
		addresses, sequencerTxOptsPtr, sequencerTxOptsPtr, dataSigner, fatalErrChan,
	)
	Require(t, err)

	Require(t, currentNode.Start(ctx))

	l2client = ClientForStack(t, l2stack)

	StartWatchChanErr(t, ctx, fatalErrChan, currentNode)

	return
}

// L2 -Only. Enough for tests that needs no interface to L1
// Requires precompiles.AllowDebugPrecompiles = true
func createTestNodeOnL2OnlyImpl(
	t *testing.T,
	ctx context.Context,
	l2Info *BlockchainTestInfo,
	nodeConfig *arbnode.Config,
	takeOwnership bool,
) (*BlockchainTestInfo, *arbnode.Node, *ethclient.Client) {
	feedErrChan := make(chan error, 10)

	AddDefaultValNode(t, ctx, nodeConfig, true)

	l2info, stack, chainDb, arbDb, blockchain := createL2BlockChain(t, l2Info, "", params.ArbitrumDevTestChainConfig(), &nodeConfig.Caching)
	currentNode, err := arbnode.CreateNode(ctx, stack, chainDb, arbDb, NewFetcherFromConfig(nodeConfig), blockchain, nil, nil, nil, nil, nil, feedErrChan)
	Require(t, err)

	// Give the node an init message
	err = currentNode.TxStreamer.AddFakeInitMessage()
	Require(t, err)

	Require(t, currentNode.Start(ctx))
	client := ClientForStack(t, stack)

	if takeOwnership {
		debugAuth := l2info.GetDefaultTransactOpts("Owner", ctx)

		// make auth a chain owner
		arbdebug, err := precompilesgen.NewArbDebug(common.HexToAddress("0xff"), client)
		Require(t, err, "failed to deploy ArbDebug")

		tx, err := arbdebug.BecomeChainOwner(&debugAuth)
		Require(t, err, "failed to deploy ArbDebug")

		_, err = EnsureTxSucceeded(ctx, client, tx)
		Require(t, err)
	}

	StartWatchChanErr(t, ctx, feedErrChan, currentNode)

	return l2info, currentNode, client
}

func StartWatchChanErr(t *testing.T, ctx context.Context, feedErrChan chan error, node *arbnode.Node) {
	go func() {
		select {
		case <-ctx.Done():
			return
		case err := <-feedErrChan:
			t.Errorf("error occurred: %v", err)
			if node != nil {
				node.StopAndWait()
			}
		}
	}()
}

func Require(t *testing.T, err error, text ...interface{}) {
	t.Helper()
	testhelpers.RequireImpl(t, err, text...)
}

func Fatal(t *testing.T, printables ...interface{}) {
	t.Helper()
	testhelpers.FailImpl(t, printables...)
}

func Create2ndNode(
	t *testing.T,
	ctx context.Context,
	first *arbnode.Node,
	l1stack *node.Node,
	l1info *BlockchainTestInfo,
	l2InitData *statetransfer.ArbosInitializationInfo,
	dasConfig *das.DataAvailabilityConfig,
) (*ethclient.Client, *arbnode.Node) {
	nodeConf := arbnode.ConfigDefaultL1NonSequencerTest()
	if dasConfig == nil {
		nodeConf.DataAvailability.Enable = false
	} else {
		nodeConf.DataAvailability = *dasConfig
	}
	return Create2ndNodeWithConfig(t, ctx, first, l1stack, l1info, l2InitData, nodeConf, nil)
}

func Create2ndNodeWithConfig(
	t *testing.T,
	ctx context.Context,
	first *arbnode.Node,
	l1stack *node.Node,
	l1info *BlockchainTestInfo,
	l2InitData *statetransfer.ArbosInitializationInfo,
	nodeConfig *arbnode.Config,
	stackConfig *node.Config,
) (*ethclient.Client, *arbnode.Node) {
	feedErrChan := make(chan error, 10)
	l1rpcClient, err := l1stack.Attach()
	if err != nil {
		Fatal(t, err)
	}
	l1client := ethclient.NewClient(l1rpcClient)

	if stackConfig == nil {
		stackConfig = stackConfigForTest(t)
	}
	l2stack, err := node.New(stackConfig)
	Require(t, err)

	l2chainDb, err := l2stack.OpenDatabase("chaindb", 0, 0, "", false)
	Require(t, err)
	l2arbDb, err := l2stack.OpenDatabase("arbdb", 0, 0, "", false)
	Require(t, err)
	initReader := statetransfer.NewMemoryInitDataReader(l2InitData)

	dataSigner := signature.DataSignerFromPrivateKey(l1info.GetInfoWithPrivKey("Sequencer").PrivateKey)
	txOpts := l1info.GetDefaultTransactOpts("Sequencer", ctx)
	chainConfig := first.Execution.ArbInterface.BlockChain().Config()
	initMessage := getInitMessage(ctx, t, l1client, first.DeployInfo)

	coreCacheConfig := execution.DefaultCacheConfigFor(l2stack, &nodeConfig.Caching)
	l2blockchain, err := execution.WriteOrTestBlockChain(l2chainDb, coreCacheConfig, initReader, chainConfig, initMessage, arbnode.ConfigDefaultL2Test().TxLookupLimit, 0)
	Require(t, err)

	AddDefaultValNode(t, ctx, nodeConfig, true)

	currentNode, err := arbnode.CreateNode(ctx, l2stack, l2chainDb, l2arbDb, NewFetcherFromConfig(nodeConfig), l2blockchain, l1client, first.DeployInfo, &txOpts, &txOpts, dataSigner, feedErrChan)
	Require(t, err)

	err = currentNode.Start(ctx)
	Require(t, err)
	l2client := ClientForStack(t, l2stack)

	StartWatchChanErr(t, ctx, feedErrChan, currentNode)

	return l2client, currentNode
}

func GetBalance(t *testing.T, ctx context.Context, client *ethclient.Client, account common.Address) *big.Int {
	t.Helper()
	balance, err := client.BalanceAt(ctx, account, nil)
	Require(t, err, "could not get balance")
	return balance
}

func requireClose(t *testing.T, s *node.Node, text ...interface{}) {
	t.Helper()
	Require(t, s.Close(), text...)
}

func authorizeDASKeyset(
	t *testing.T,
	ctx context.Context,
	dasSignerKey *blsSignatures.PublicKey,
	l1info info,
	l1client arbutil.L1Interface,
) {
	if dasSignerKey == nil {
		return
	}
	keyset := &arbstate.DataAvailabilityKeyset{
		AssumedHonest: 1,
		PubKeys:       []blsSignatures.PublicKey{*dasSignerKey},
	}
	wr := bytes.NewBuffer([]byte{})
	err := keyset.Serialize(wr)
	Require(t, err, "unable to serialize DAS keyset")
	keysetBytes := wr.Bytes()
	sequencerInbox, err := bridgegen.NewSequencerInbox(l1info.Accounts["SequencerInbox"].Address, l1client)
	Require(t, err, "unable to create sequencer inbox")
	trOps := l1info.GetDefaultTransactOpts("RollupOwner", ctx)
	tx, err := sequencerInbox.SetValidKeyset(&trOps, keysetBytes)
	Require(t, err, "unable to set valid keyset")
	_, err = EnsureTxSucceeded(ctx, l1client, tx)
	Require(t, err, "unable to ensure transaction success for setting valid keyset")
}

func setupConfigWithDAS(
	t *testing.T, ctx context.Context, dasModeString string,
) (*params.ChainConfig, *arbnode.Config, *das.LifecycleManager, string, *blsSignatures.PublicKey) {
	l1NodeConfigA := arbnode.ConfigDefaultL1Test()
	chainConfig := params.ArbitrumDevTestChainConfig()
	var dbPath string
	var err error

	enableFileStorage, enableDbStorage, enableDas := false, false, true
	switch dasModeString {
	case "db":
		enableDbStorage = true
		chainConfig = params.ArbitrumDevTestDASChainConfig()
	case "files":
		enableFileStorage = true
		chainConfig = params.ArbitrumDevTestDASChainConfig()
	case "onchain":
		enableDas = false
	default:
		Fatal(t, "unknown storage type")
	}
	dbPath = t.TempDir()
	dasSignerKey, _, err := das.GenerateAndStoreKeys(dbPath)
	Require(t, err)

	dasConfig := &das.DataAvailabilityConfig{
		Enable: enableDas,
		Key: das.KeyConfig{
			KeyDir: dbPath,
		},
		LocalFileStorage: das.LocalFileStorageConfig{
			Enable:  enableFileStorage,
			DataDir: dbPath,
		},
		LocalDBStorage: das.LocalDBStorageConfig{
			Enable:  enableDbStorage,
			DataDir: dbPath,
		},
		RequestTimeout:           5 * time.Second,
		ParentChainNodeURL:       "none",
		SequencerInboxAddress:    "none",
		PanicOnError:             true,
		DisableSignatureChecking: true,
	}

	l1NodeConfigA.DataAvailability = das.DefaultDataAvailabilityConfig
	var lifecycleManager *das.LifecycleManager
	var daReader das.DataAvailabilityServiceReader
	var daWriter das.DataAvailabilityServiceWriter
	var daHealthChecker das.DataAvailabilityServiceHealthChecker
	if dasModeString != "onchain" {
		daReader, daWriter, daHealthChecker, lifecycleManager, err = das.CreateDAComponentsForDaserver(ctx, dasConfig, nil, nil)

		Require(t, err)
		rpcLis, err := net.Listen("tcp", "localhost:0")
		Require(t, err)
		restLis, err := net.Listen("tcp", "localhost:0")
		Require(t, err)
		_, err = das.StartDASRPCServerOnListener(ctx, rpcLis, genericconf.HTTPServerTimeoutConfigDefault, daReader, daWriter, daHealthChecker)
		Require(t, err)
		_, err = das.NewRestfulDasServerOnListener(restLis, genericconf.HTTPServerTimeoutConfigDefault, daReader, daHealthChecker)
		Require(t, err)

		beConfigA := das.BackendConfig{
			URL:                 "http://" + rpcLis.Addr().String(),
			PubKeyBase64Encoded: blsPubToBase64(dasSignerKey),
			SignerMask:          1,
		}
		l1NodeConfigA.DataAvailability.RPCAggregator = aggConfigForBackend(t, beConfigA)
		l1NodeConfigA.DataAvailability.Enable = true
		l1NodeConfigA.DataAvailability.RestAggregator = das.DefaultRestfulClientAggregatorConfig
		l1NodeConfigA.DataAvailability.RestAggregator.Enable = true
		l1NodeConfigA.DataAvailability.RestAggregator.Urls = []string{"http://" + restLis.Addr().String()}
		l1NodeConfigA.DataAvailability.ParentChainNodeURL = "none"
	}

	return chainConfig, l1NodeConfigA, lifecycleManager, dbPath, dasSignerKey
}

func getDeadlineTimeout(t *testing.T, defaultTimeout time.Duration) time.Duration {
	testDeadLine, deadlineExist := t.Deadline()
	var timeout time.Duration
	if deadlineExist {
		timeout = time.Until(testDeadLine) - (time.Second * 10)
		if timeout > time.Second*10 {
			timeout = timeout - (time.Second * 10)
		}
	} else {
		timeout = defaultTimeout
	}

	return timeout
}

func deploySimpleImpl(
	t *testing.T, ctx context.Context, auth bind.TransactOpts, client *ethclient.Client,
) (common.Address, *mocksgen.Simple) {
	addr, tx, simple, err := mocksgen.DeploySimple(&auth, client)
	Require(t, err, "could not deploy Simple.sol contract")
	_, err = EnsureTxSucceeded(ctx, client, tx)
	Require(t, err)
	return addr, simple
}

func TestMain(m *testing.M) {
	logLevelEnv := os.Getenv("TEST_LOGLEVEL")
	if logLevelEnv != "" {
		logLevel, err := strconv.ParseUint(logLevelEnv, 10, 32)
		if err != nil || logLevel > uint64(log.LvlTrace) {
			log.Warn("TEST_LOGLEVEL exists but out of bound, ignoring", "logLevel", logLevelEnv, "max", log.LvlTrace)
		}
		glogger := log.NewGlogHandler(log.StreamHandler(os.Stderr, log.TerminalFormat(false)))
		glogger.Verbosity(log.Lvl(logLevel))
		log.Root().SetHandler(glogger)
	}
	code := m.Run()
	os.Exit(code)
}<|MERGE_RESOLUTION|>--- conflicted
+++ resolved
@@ -133,7 +133,7 @@
 
 func (b *NodeBuilder) CreateTestNodeOnL1AndL2(t *testing.T) *NodeBuilder {
 	b.L2Info, b.L2Node, b.L2Client, b.L2Stack, b.L1Info, b.L1Backend, b.L1Client, b.L1Stack =
-		createTestNodeOnL1AndL2Impl(t, b.ctx, b.isSequencer, b.nodeConfig, b.chainConfig, b.l2StackConfig, b.cacheConfig, b.L2Info)
+		createTestNodeOnL1AndL2Impl(t, b.ctx, b.isSequencer, b.nodeConfig, b.chainConfig, b.l2StackConfig, b.L2Info)
 	return b
 }
 
@@ -662,37 +662,7 @@
 }
 
 // Create and deploy L1 and arbnode for L2
-<<<<<<< HEAD
 func createTestNodeOnL1AndL2Impl(
-=======
-func createTestNodeOnL1(
-	t *testing.T,
-	ctx context.Context,
-	isSequencer bool,
-) (
-	l2info info, node *arbnode.Node, l2client *ethclient.Client, l1info info,
-	l1backend *eth.Ethereum, l1client *ethclient.Client, l1stack *node.Node,
-) {
-	return createTestNodeOnL1WithConfig(t, ctx, isSequencer, nil, nil, nil)
-}
-
-func createTestNodeOnL1WithConfig(
-	t *testing.T,
-	ctx context.Context,
-	isSequencer bool,
-	nodeConfig *arbnode.Config,
-	chainConfig *params.ChainConfig,
-	stackConfig *node.Config,
-) (
-	l2info info, currentNode *arbnode.Node, l2client *ethclient.Client, l1info info,
-	l1backend *eth.Ethereum, l1client *ethclient.Client, l1stack *node.Node,
-) {
-	l2info, currentNode, l2client, _, l1info, l1backend, l1client, l1stack = createTestNodeOnL1WithConfigImpl(t, ctx, isSequencer, nodeConfig, chainConfig, stackConfig, nil)
-	return
-}
-
-func createTestNodeOnL1WithConfigImpl(
->>>>>>> a70b6ad1
 	t *testing.T,
 	ctx context.Context,
 	isSequencer bool,
