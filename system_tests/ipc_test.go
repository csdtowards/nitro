--- conflicted
+++ resolved
@@ -18,11 +18,7 @@
 	ipcConfig := genericconf.IPCConfigDefault
 	ipcConfig.Path = ipcPath
 
-<<<<<<< HEAD
-	stackConf := getTestStackConfig(t, "")
-=======
-	stackConf := stackConfigForTest(t)
->>>>>>> 0b32740d
+	stackConf := stackConfigForTest(t, "")
 	ipcConfig.Apply(stackConf)
 
 	ctx, cancel := context.WithCancel(context.Background())
